--- conflicted
+++ resolved
@@ -1,29 +1,21 @@
-from distutils.core import setup
-
-description = '''Module for running behavior experiments'''
-
-setup(
-    name='Neurobehavior',
-    version='0.71',
-    author='Brad Buran',
-    author_email='bburan@alum.mit.edu',
-    packages=['experiments', 'cns', 'paradigms'],
-    url='http://bradburan.com/programs-and-scripts',
-    license='LICENSE.txt',
-    description=description,
-    package_data={'experiments': ['components/*.rcx']},
-    requires=['tdtpy', 'new_era'],
-    scripts=['scripts/load_experiment.py', 
-             'scripts/edit_cohort.py',
-             'scripts/review_physiology.py',
-             'scripts/decimate.py',
-<<<<<<< HEAD
-             'scripts/process_batchfile.py',
-             'scripts/strip_extra_physiology.py',
-             'scripts/split_physiology_file.py',
-             'scripts/plot_lfp.py',
-            ]
-=======
-             'scripts/process_batchfile.py', ]
->>>>>>> c0f7f42e
-)
+from distutils.core import setup
+
+description = '''Module for running behavior experiments'''
+
+setup(
+    name='Neurobehavior',
+    version='0.71',
+    author='Brad Buran',
+    author_email='bburan@alum.mit.edu',
+    packages=['experiments', 'cns', 'paradigms'],
+    url='http://bradburan.com/programs-and-scripts',
+    license='LICENSE.txt',
+    description=description,
+    package_data={'experiments': ['components/*.rcx']},
+    requires=['tdtpy', 'new_era'],
+    scripts=['scripts/load_experiment.py', 
+             'scripts/edit_cohort.py',
+             'scripts/review_physiology.py',
+             'scripts/decimate.py',
+             'scripts/process_batchfile.py', ]
+)
from enthought.traits.api import Property, Int, Any
from cns.pipeline import deinterleave_bits
from abstract_experiment_controller import AbstractExperimentController
from cns import get_config
from os.path import join
import numpy as np

import logging
log = logging.getLogger(__name__)

class AbstractAversiveController(AbstractExperimentController):

    # Used to convert timestamp data (which should be stored at the maximum
    # sampling frequency of the DSP) to the TTL and contact sampling frequency
    # (critcal for computing lick_offset, etc).
    fs_conversion = Int
    pipeline_TTL = Any

    def _setup_shock(self):
        # First, we need to load the circuit we need to control the shocker.
        # We currently use DAC channel 12 of the RZ5 to control shock level;
        # however, the RZ5 will already have a circuit loaded if we're using it
        # for physiology.  The physiology circuit is already configured to
        # control the shocker.  However, if we are not acquiring physiology, we
        # need to load a circuit that allows us to control the shocker.
        if not self.model.spool_physiology:
            circuit = join(get_config('RCX_ROOT'), 'shock-controller')
            self.iface_shock = self.process.load_circuit(circuit, 'RZ5')
        else:
            # This assumes that iface_physiology has already been initialized.
            # In the current abstract_experiment_controller, setup_physiology is
            # called before setup_experiment.
            self.iface_shock = self.iface_physiology

    def _setup_circuit(self):
        # I have broken this out into a separate function because
        # AversiveFMController needs to change the initialization sequence a
        # little (i.e. it needs to use different microcode and the microcode
        # does not contain int and trial buffers).
        circuit = join(get_config('RCX_ROOT'), 'aversive-behavior')
        self.iface_behavior = self.process.load_circuit(circuit, 'RZ6')

        # Initialize the buffers
        self.buffer_trial = self.iface_behavior.get_buffer('trial', 'w')
        self.buffer_int = self.iface_behavior.get_buffer('int', 'w')
        self.buffer_TTL = self.iface_behavior.get_buffer('TTL', 'r',
                src_type='int8', dest_type='int8', block_size=24)
        self.buffer_contact = self.iface_behavior.get_buffer('contact', 'r',
                src_type='int8', dest_type='float32', block_size=24)
        self.buffer_spout_start = self.iface_behavior.get_buffer('spout/', 'r',
                src_type='int32', block_size=1)
        self.buffer_spout_end = self.iface_behavior.get_buffer('spout\\', 'r',
                src_type='int32', block_size=1)

    def _setup_pump(self):
        # Pump will halt when it has infused the requested volume.  To allow it
        # to infuse continuously, we set the volume to 0.
        self.iface_pump.set_volume(0)
        # Pump will start on a rising edge (e.g. the subject touches the spout)
        # and stop on a falling edge (e.g. the subject leaves the spout).
        self.iface_pump.set_trigger(start='rising', stop='falling')

    def setup_experiment(self, info):
        self._setup_pump()
        self._setup_shock()
        self._setup_circuit()

        # Ensure that sampling frequencies are stored properly
        self.model.data.contact_digital.fs = self.buffer_TTL.fs
        self.model.data.contact_digital_mean.fs = self.buffer_contact.fs
        self.model.data.trial_running.fs = self.buffer_TTL.fs
        self.model.data.shock_running.fs = self.buffer_TTL.fs
        self.model.data.warn_running.fs = self.buffer_TTL.fs

        self.model.data.trial_epoch.fs = self.iface_behavior.fs
        self.model.data.spout_epoch.fs = self.iface_behavior.fs
        self.model.data.reaction_ts.fs = self.iface_behavior.fs

        # Since several streams of data are compressed into individual bits
        # (which are transmitted to the computer as an 8-bit integer), we need
        # to decompress them (via int_to_TTL) and store them in the appropriate
        # data buffers via deinterleave.
        targets = [ self.model.data.trial_running, 
                    self.model.data.contact_digital,
                    self.model.data.shock_running,
                    self.model.data.warn_running, ]
        self.pipeline_TTL = deinterleave_bits(targets)
        self.fs_conersion = self.iface_behavior.get_tag('TTL_d')

        # The buffer for contact_digital_mean does not need any processing, so
        # we just grab it and pass it along to the data buffer.
        self.pipeline_contact = self.model.data.contact_digital_mean

    def start_experiment(self, info):
        # We monitor current_trial_end_ts to determine when a trial is over.
        # Let's grab the current value of trial_end_ts before we do anything
        # else.  If we grab it before starting the circuit, then it may not
        # reflect any spurious triggers that cause trial_end_ts to advance
        # during initialization (this is very common when you have EdgeDetect
        # set to "falling edge" for detecting when a trial is over).  This is a
        # known bug and the easiest way to work around it is to let the circuit
        # initialize and "settle" before grabbing the relevant values.
        self.current_trial_ts = self.get_trial_end_ts()

        # Sometimes the gerbil will not react until *after* the trial is over,
        # in which case no new timestamp is stored (the value of the timestamp
        # will reflect the prior trial).  Hence, we store a copy of the last
        # reaction timestamp so we can check it with the timestamp of the
        # current trial.  If it hasn't changed, then we know that the subject
        # did not react.
        self.current_react_ts = self.get_reaction_ts()

        # We want to start the circuit in the paused state (i.e. playing the
        # intertrial signal but not presenting trials)
        self.pause()
        self.tasks.append((self.monitor_pump, 5))
        self.tasks.append((self.monitor_behavior, 1))

        # Since we need to make sure that the pump rate and safe signal are
        # playing before the animal is put in the cage, we invalidate and
        # configure the context *now*.  This is in contrast to the appetitive
        # paradigm where the configuration can wait until trigger_next()
        self.prepare_next()
        self.fs_conversion = self.iface_behavior.get_tag('TTL_d')
        self.process.trigger('A', 'high')

    def remind(self, info=None):
        # Pause circuit and see if trial is running. If trial is already
        # running, it's too late and a lock cannot be acquired. If trial is not
        # running, changes can be made. A lock is returned (note this is not
        # thread-safe).
        self.remind_requested = True
        self.trigger_next()

    def pause(self, info=None):
        self.iface_behavior.trigger(2)
        self.log_event('pause', True)
        self.state = 'paused'

    def resume(self, info=None):
        self.log_event('pause', False)
        self.state = 'running'
        self.trigger_next()

    def stop_experiment(self, info=None):
        self.model.data.mask_mode = 'none'
        self.process.trigger('A', 'low')

    def monitor_behavior(self):
        # Always refresh the intertrial buffer with new data
        self.update_intertrial()

        # Grab new data
        self.pipeline_TTL.send(self.buffer_TTL.read())
        self.pipeline_contact.send(self.buffer_contact.read())
        self.model.data.spout_epoch.send(self.get_spout_epochs())

        # Check to see if a trial just completed
        ts_end = self.get_trial_end_ts()

        if ts_end > self.current_trial_ts:
            self.current_trial_ts = ts_end

            # Note that the ts_start and ts_end were originally recorded at the
            # sampling frequency of the TTL data.  However, we now have switched
            # to sampling ts_start and ts_end at a much higher resolution so we
            # can better understand the timing of the system.  The high
            # resolution ts_start and ts_end are stored in the trial_epoch array
            # in the data file while the low resolution (sampled at the TTL
            # rate) are stored in the trial log.
            ts_end = np.floor(ts_end/self.fs_conversion)
            ts_start = np.floor(self.get_trial_start_ts()/self.fs_conversion)
            self.log_trial(ts_start=ts_start, ts_end=ts_end)

            self.model.data.trial_epoch.send([self.get_trial_epoch()])
            react_ts = self.get_reaction_ts()
            if react_ts == self.current_react_ts:
                # Subject did not react before end of trial
                self.model.data.reaction_ts.send([np.nan])
            else:
                self.model.data.reaction_ts.send([react_ts])
                self.current_react_ts = react_ts

            # Only trigger StimulusInfothe next trial if the system is running (if someone
            # presents a manual reminder, then the system will be in the
            # "paused" state)
            if self.state == 'running':
                self.trigger_next()

    ############################################################################
    # Code to apply parameter changes.  This is backend-specific.  If you want
    # to implement a new backend (e.g. use National Instruments instead of TDT),
    # you would subclass this and override the appropriate set_* and get_*
    # methods.
    ############################################################################

    def get_reaction_ts(self):
        return self.iface_behavior.get_tag('react|')

    def get_trial_start_ts(self):
        return self.iface_behavior.get_tag('trial/')

    def get_trial_end_ts(self):
        return self.iface_behavior.get_tag('trial\\')

    def get_trial_epoch(self):
        return (self.get_trial_start_ts(), self.get_trial_end_ts())

    def get_spout_epochs(self):
        ends = self.buffer_spout_end.read().ravel()
        starts = self.buffer_spout_start.read(len(ends)).ravel()
        return zip(starts, ends)

    def get_ts(self):
        return self.iface_behavior.get_tag('zTime')

    def set_prevent_disarm(self, value):
        self.iface_behavior.set_tag('no_disarm', value)

    def set_aversive_delay(self, value):
        self.iface_behavior.cset_tag('aversive_del_n', value, 's', 'n')

    def set_aversive_duration(self, value):
        self.iface_behavior.cset_tag('aversive_dur_n', value, 's', 'n')

    def set_lick_th(self, value):
        self.iface_behavior.set_tag('lick_th', value)

    def set_trial_duration(self, value):
        self.iface_behavior.cset_tag('trial_dur_n', value, 's', 'n')

    def is_warn(self):
        return self.current_setting.ttype.startswith('GO')

    def prepare_next(self):
        self.invalidate_context()
        self.current_setting = self.next_setting()
        self.evaluate_pending_expressions(self.current_setting)
        self.update_intertrial()
        self.update_trial()
        self.iface_behavior.set_tag('warn?', self.is_warn())

    def trigger_next(self):
        self.prepare_next()
        self.iface_behavior.trigger(1)

    def set_shock_level(self, value):
        '''
         Programmable input ranges from 0 to 2.5 V corresponding to a 0 to 5 mA
         range.  Divide by 2.0 to convert mA to the corresponding shock level.
         When set to manual high, use the lower scale to read the meter.
        
         * iface_shock is a reference to the tdt.DSPCircuit that communicates
         with the RZ5 (i.e. the shock-controller.rcx circuit when running
         behavior only or the physiology.rcx circuit when running both phys and
         behavior)
         * iface_behavior is a reference to the tdt.DSPCircuit that
         communicates with the RZ6 (i.e. the aversive-behavior.rcx or one of the
         modified versions such as the aversive-behavior-fmam.rcx)
         
         We need to disable the shock trigger when shock_level is set to 0
         because the shocker still generates a small current at this level.

         iface is short for "interface"
         '''
        print value
        self.iface_behavior.set_tag('do_shock', bool(value))
        print self.iface_behavior.get_tag('do_shock')
        self.iface_shock.set_tag('shock_level', value/2.0)

    def cancel_trigger(self):
        self.iface_behavior.trigger(2)
        return not self.trial_running()

    def trial_running(self):
        return self.iface_behavior.get_tag('trial_running')

    def _context_updated_fired(self):
        if self.cancel_trigger():
            self.prepare_next()
            if self.state == 'running':
<<<<<<< HEAD
                self.trigger_next()

=======
                self.trigger_next()

    def set_trial_duration(self, value):
        self.iface_behavior.cset_tag('trial_dur_n', value, 's', 'n')

    def update_intertrial(self):
	'''
	Must be defined in a subclass
	
	See docstring for update_trial
	'''
	raise NotImplementedError

    def update_trial(self):
	'''
	Must be defined in a subclass.

	Ultimately, the waveform must be uploaded to the TDT stimulus
	generation DSP (i.e. the RZ6) by this function.  The waveform can be
	generated using neurogen or via a "script" approach.

	The relevant variables needed are:

        self.iface_behavior
	    Reference to the DSPCircuit wrapper for the TDT stimulus generation DSP 
	self.iface_behavior.fs
	    Sampling frequency of the stimulus generation DSP (same value as
	    that returned by GetSFreq()
	self.buffer_int
	    Reference to the hardware buffer on the stimulus generation DSP
	    responsible for holding the intertrial waveform (can be set to a
	    string of zeros for silence).
	self.buffer_trial
	    Reference to the hardware buffer on the stimulus generation DSP
	    responsible for holding the trial waveform (note that this applies
	    to both the safe/nogo and warn/go trials).
	self.cal_primary
	    Reference to the calibration for the primary speaker.  See the
	    documentation in neurogen.calibration.Calibration for more
	    information.
	self.cal_secondary
	    Reference to the calibration for the secondary speaker.

	To get the current value of the parameters defined in your paradigm class:

	center_frequency = self.get_current_value('center_frequency')
	modulation_depth = self.get_current_value('modulation_depth')

	Very important!  If you modify the current value of one of these
	parameters in this method, you must be sure to update the value so it
	is correctly saved in the trial log.  To do so:

	self.set_current_value('center_frequency', 4e3)

	To update the hardware attenuators, use the set_attenuations method.  

	self.set_attenuations(att1, att2, mode='full')

	By default, the buffer will switch immediately from the intertrial
	buffer to the beginning of the trial buffer when all conditions for
	starting a trial have been met.  However, you can ensure that this
	switch occurs only at certain points in the intertrial buffer by
	setting the `intertrial_n` tag in the DSPCircuit.  If your intertrial
	buffer repeats every 100 samples, then you can ensure that the
	transition only occurs at the end of a given period:
	
	self.iface_behavior.set_tag('intertrial_n', 100)

	But this has not been rigorously tested.
	'''
	raise NotImplementedError

>>>>>>> 96b51f0d
<|MERGE_RESOLUTION|>--- conflicted
+++ resolved
@@ -1,358 +1,350 @@
-from enthought.traits.api import Property, Int, Any
-from cns.pipeline import deinterleave_bits
-from abstract_experiment_controller import AbstractExperimentController
-from cns import get_config
-from os.path import join
-import numpy as np
-
-import logging
-log = logging.getLogger(__name__)
-
-class AbstractAversiveController(AbstractExperimentController):
-
-    # Used to convert timestamp data (which should be stored at the maximum
-    # sampling frequency of the DSP) to the TTL and contact sampling frequency
-    # (critcal for computing lick_offset, etc).
-    fs_conversion = Int
-    pipeline_TTL = Any
-
-    def _setup_shock(self):
-        # First, we need to load the circuit we need to control the shocker.
-        # We currently use DAC channel 12 of the RZ5 to control shock level;
-        # however, the RZ5 will already have a circuit loaded if we're using it
-        # for physiology.  The physiology circuit is already configured to
-        # control the shocker.  However, if we are not acquiring physiology, we
-        # need to load a circuit that allows us to control the shocker.
-        if not self.model.spool_physiology:
-            circuit = join(get_config('RCX_ROOT'), 'shock-controller')
-            self.iface_shock = self.process.load_circuit(circuit, 'RZ5')
-        else:
-            # This assumes that iface_physiology has already been initialized.
-            # In the current abstract_experiment_controller, setup_physiology is
-            # called before setup_experiment.
-            self.iface_shock = self.iface_physiology
-
-    def _setup_circuit(self):
-        # I have broken this out into a separate function because
-        # AversiveFMController needs to change the initialization sequence a
-        # little (i.e. it needs to use different microcode and the microcode
-        # does not contain int and trial buffers).
-        circuit = join(get_config('RCX_ROOT'), 'aversive-behavior')
-        self.iface_behavior = self.process.load_circuit(circuit, 'RZ6')
-
-        # Initialize the buffers
-        self.buffer_trial = self.iface_behavior.get_buffer('trial', 'w')
-        self.buffer_int = self.iface_behavior.get_buffer('int', 'w')
-        self.buffer_TTL = self.iface_behavior.get_buffer('TTL', 'r',
-                src_type='int8', dest_type='int8', block_size=24)
-        self.buffer_contact = self.iface_behavior.get_buffer('contact', 'r',
-                src_type='int8', dest_type='float32', block_size=24)
-        self.buffer_spout_start = self.iface_behavior.get_buffer('spout/', 'r',
-                src_type='int32', block_size=1)
-        self.buffer_spout_end = self.iface_behavior.get_buffer('spout\\', 'r',
-                src_type='int32', block_size=1)
-
-    def _setup_pump(self):
-        # Pump will halt when it has infused the requested volume.  To allow it
-        # to infuse continuously, we set the volume to 0.
-        self.iface_pump.set_volume(0)
-        # Pump will start on a rising edge (e.g. the subject touches the spout)
-        # and stop on a falling edge (e.g. the subject leaves the spout).
-        self.iface_pump.set_trigger(start='rising', stop='falling')
-
-    def setup_experiment(self, info):
-        self._setup_pump()
-        self._setup_shock()
-        self._setup_circuit()
-
-        # Ensure that sampling frequencies are stored properly
-        self.model.data.contact_digital.fs = self.buffer_TTL.fs
-        self.model.data.contact_digital_mean.fs = self.buffer_contact.fs
-        self.model.data.trial_running.fs = self.buffer_TTL.fs
-        self.model.data.shock_running.fs = self.buffer_TTL.fs
-        self.model.data.warn_running.fs = self.buffer_TTL.fs
-
-        self.model.data.trial_epoch.fs = self.iface_behavior.fs
-        self.model.data.spout_epoch.fs = self.iface_behavior.fs
-        self.model.data.reaction_ts.fs = self.iface_behavior.fs
-
-        # Since several streams of data are compressed into individual bits
-        # (which are transmitted to the computer as an 8-bit integer), we need
-        # to decompress them (via int_to_TTL) and store them in the appropriate
-        # data buffers via deinterleave.
-        targets = [ self.model.data.trial_running, 
-                    self.model.data.contact_digital,
-                    self.model.data.shock_running,
-                    self.model.data.warn_running, ]
-        self.pipeline_TTL = deinterleave_bits(targets)
-        self.fs_conersion = self.iface_behavior.get_tag('TTL_d')
-
-        # The buffer for contact_digital_mean does not need any processing, so
-        # we just grab it and pass it along to the data buffer.
-        self.pipeline_contact = self.model.data.contact_digital_mean
-
-    def start_experiment(self, info):
-        # We monitor current_trial_end_ts to determine when a trial is over.
-        # Let's grab the current value of trial_end_ts before we do anything
-        # else.  If we grab it before starting the circuit, then it may not
-        # reflect any spurious triggers that cause trial_end_ts to advance
-        # during initialization (this is very common when you have EdgeDetect
-        # set to "falling edge" for detecting when a trial is over).  This is a
-        # known bug and the easiest way to work around it is to let the circuit
-        # initialize and "settle" before grabbing the relevant values.
-        self.current_trial_ts = self.get_trial_end_ts()
-
-        # Sometimes the gerbil will not react until *after* the trial is over,
-        # in which case no new timestamp is stored (the value of the timestamp
-        # will reflect the prior trial).  Hence, we store a copy of the last
-        # reaction timestamp so we can check it with the timestamp of the
-        # current trial.  If it hasn't changed, then we know that the subject
-        # did not react.
-        self.current_react_ts = self.get_reaction_ts()
-
-        # We want to start the circuit in the paused state (i.e. playing the
-        # intertrial signal but not presenting trials)
-        self.pause()
-        self.tasks.append((self.monitor_pump, 5))
-        self.tasks.append((self.monitor_behavior, 1))
-
-        # Since we need to make sure that the pump rate and safe signal are
-        # playing before the animal is put in the cage, we invalidate and
-        # configure the context *now*.  This is in contrast to the appetitive
-        # paradigm where the configuration can wait until trigger_next()
-        self.prepare_next()
-        self.fs_conversion = self.iface_behavior.get_tag('TTL_d')
-        self.process.trigger('A', 'high')
-
-    def remind(self, info=None):
-        # Pause circuit and see if trial is running. If trial is already
-        # running, it's too late and a lock cannot be acquired. If trial is not
-        # running, changes can be made. A lock is returned (note this is not
-        # thread-safe).
-        self.remind_requested = True
-        self.trigger_next()
-
-    def pause(self, info=None):
-        self.iface_behavior.trigger(2)
-        self.log_event('pause', True)
-        self.state = 'paused'
-
-    def resume(self, info=None):
-        self.log_event('pause', False)
-        self.state = 'running'
-        self.trigger_next()
-
-    def stop_experiment(self, info=None):
-        self.model.data.mask_mode = 'none'
-        self.process.trigger('A', 'low')
-
-    def monitor_behavior(self):
-        # Always refresh the intertrial buffer with new data
-        self.update_intertrial()
-
-        # Grab new data
-        self.pipeline_TTL.send(self.buffer_TTL.read())
-        self.pipeline_contact.send(self.buffer_contact.read())
-        self.model.data.spout_epoch.send(self.get_spout_epochs())
-
-        # Check to see if a trial just completed
-        ts_end = self.get_trial_end_ts()
-
-        if ts_end > self.current_trial_ts:
-            self.current_trial_ts = ts_end
-
-            # Note that the ts_start and ts_end were originally recorded at the
-            # sampling frequency of the TTL data.  However, we now have switched
-            # to sampling ts_start and ts_end at a much higher resolution so we
-            # can better understand the timing of the system.  The high
-            # resolution ts_start and ts_end are stored in the trial_epoch array
-            # in the data file while the low resolution (sampled at the TTL
-            # rate) are stored in the trial log.
-            ts_end = np.floor(ts_end/self.fs_conversion)
-            ts_start = np.floor(self.get_trial_start_ts()/self.fs_conversion)
-            self.log_trial(ts_start=ts_start, ts_end=ts_end)
-
-            self.model.data.trial_epoch.send([self.get_trial_epoch()])
-            react_ts = self.get_reaction_ts()
-            if react_ts == self.current_react_ts:
-                # Subject did not react before end of trial
-                self.model.data.reaction_ts.send([np.nan])
-            else:
-                self.model.data.reaction_ts.send([react_ts])
-                self.current_react_ts = react_ts
-
-            # Only trigger StimulusInfothe next trial if the system is running (if someone
-            # presents a manual reminder, then the system will be in the
-            # "paused" state)
-            if self.state == 'running':
-                self.trigger_next()
-
-    ############################################################################
-    # Code to apply parameter changes.  This is backend-specific.  If you want
-    # to implement a new backend (e.g. use National Instruments instead of TDT),
-    # you would subclass this and override the appropriate set_* and get_*
-    # methods.
-    ############################################################################
-
-    def get_reaction_ts(self):
-        return self.iface_behavior.get_tag('react|')
-
-    def get_trial_start_ts(self):
-        return self.iface_behavior.get_tag('trial/')
-
-    def get_trial_end_ts(self):
-        return self.iface_behavior.get_tag('trial\\')
-
-    def get_trial_epoch(self):
-        return (self.get_trial_start_ts(), self.get_trial_end_ts())
-
-    def get_spout_epochs(self):
-        ends = self.buffer_spout_end.read().ravel()
-        starts = self.buffer_spout_start.read(len(ends)).ravel()
-        return zip(starts, ends)
-
-    def get_ts(self):
-        return self.iface_behavior.get_tag('zTime')
-
-    def set_prevent_disarm(self, value):
-        self.iface_behavior.set_tag('no_disarm', value)
-
-    def set_aversive_delay(self, value):
-        self.iface_behavior.cset_tag('aversive_del_n', value, 's', 'n')
-
-    def set_aversive_duration(self, value):
-        self.iface_behavior.cset_tag('aversive_dur_n', value, 's', 'n')
-
-    def set_lick_th(self, value):
-        self.iface_behavior.set_tag('lick_th', value)
-
-    def set_trial_duration(self, value):
-        self.iface_behavior.cset_tag('trial_dur_n', value, 's', 'n')
-
-    def is_warn(self):
-        return self.current_setting.ttype.startswith('GO')
-
-    def prepare_next(self):
-        self.invalidate_context()
-        self.current_setting = self.next_setting()
-        self.evaluate_pending_expressions(self.current_setting)
-        self.update_intertrial()
-        self.update_trial()
-        self.iface_behavior.set_tag('warn?', self.is_warn())
-
-    def trigger_next(self):
-        self.prepare_next()
-        self.iface_behavior.trigger(1)
-
-    def set_shock_level(self, value):
-        '''
-         Programmable input ranges from 0 to 2.5 V corresponding to a 0 to 5 mA
-         range.  Divide by 2.0 to convert mA to the corresponding shock level.
-         When set to manual high, use the lower scale to read the meter.
-        
-         * iface_shock is a reference to the tdt.DSPCircuit that communicates
-         with the RZ5 (i.e. the shock-controller.rcx circuit when running
-         behavior only or the physiology.rcx circuit when running both phys and
-         behavior)
-         * iface_behavior is a reference to the tdt.DSPCircuit that
-         communicates with the RZ6 (i.e. the aversive-behavior.rcx or one of the
-         modified versions such as the aversive-behavior-fmam.rcx)
-         
-         We need to disable the shock trigger when shock_level is set to 0
-         because the shocker still generates a small current at this level.
-
-         iface is short for "interface"
-         '''
-        print value
-        self.iface_behavior.set_tag('do_shock', bool(value))
-        print self.iface_behavior.get_tag('do_shock')
-        self.iface_shock.set_tag('shock_level', value/2.0)
-
-    def cancel_trigger(self):
-        self.iface_behavior.trigger(2)
-        return not self.trial_running()
-
-    def trial_running(self):
-        return self.iface_behavior.get_tag('trial_running')
-
-    def _context_updated_fired(self):
-        if self.cancel_trigger():
-            self.prepare_next()
-            if self.state == 'running':
-<<<<<<< HEAD
-                self.trigger_next()
-
-=======
-                self.trigger_next()
-
-    def set_trial_duration(self, value):
-        self.iface_behavior.cset_tag('trial_dur_n', value, 's', 'n')
-
-    def update_intertrial(self):
-	'''
-	Must be defined in a subclass
-	
-	See docstring for update_trial
-	'''
-	raise NotImplementedError
-
-    def update_trial(self):
-	'''
-	Must be defined in a subclass.
-
-	Ultimately, the waveform must be uploaded to the TDT stimulus
-	generation DSP (i.e. the RZ6) by this function.  The waveform can be
-	generated using neurogen or via a "script" approach.
-
-	The relevant variables needed are:
-
-        self.iface_behavior
-	    Reference to the DSPCircuit wrapper for the TDT stimulus generation DSP 
-	self.iface_behavior.fs
-	    Sampling frequency of the stimulus generation DSP (same value as
-	    that returned by GetSFreq()
-	self.buffer_int
-	    Reference to the hardware buffer on the stimulus generation DSP
-	    responsible for holding the intertrial waveform (can be set to a
-	    string of zeros for silence).
-	self.buffer_trial
-	    Reference to the hardware buffer on the stimulus generation DSP
-	    responsible for holding the trial waveform (note that this applies
-	    to both the safe/nogo and warn/go trials).
-	self.cal_primary
-	    Reference to the calibration for the primary speaker.  See the
-	    documentation in neurogen.calibration.Calibration for more
-	    information.
-	self.cal_secondary
-	    Reference to the calibration for the secondary speaker.
-
-	To get the current value of the parameters defined in your paradigm class:
-
-	center_frequency = self.get_current_value('center_frequency')
-	modulation_depth = self.get_current_value('modulation_depth')
-
-	Very important!  If you modify the current value of one of these
-	parameters in this method, you must be sure to update the value so it
-	is correctly saved in the trial log.  To do so:
-
-	self.set_current_value('center_frequency', 4e3)
-
-	To update the hardware attenuators, use the set_attenuations method.  
-
-	self.set_attenuations(att1, att2, mode='full')
-
-	By default, the buffer will switch immediately from the intertrial
-	buffer to the beginning of the trial buffer when all conditions for
-	starting a trial have been met.  However, you can ensure that this
-	switch occurs only at certain points in the intertrial buffer by
-	setting the `intertrial_n` tag in the DSPCircuit.  If your intertrial
-	buffer repeats every 100 samples, then you can ensure that the
-	transition only occurs at the end of a given period:
-	
-	self.iface_behavior.set_tag('intertrial_n', 100)
-
-	But this has not been rigorously tested.
-	'''
-	raise NotImplementedError
-
->>>>>>> 96b51f0d
+from enthought.traits.api import Property, Int, Any
+from cns.pipeline import deinterleave_bits
+from abstract_experiment_controller import AbstractExperimentController
+from cns import get_config
+from os.path import join
+import numpy as np
+
+import logging
+log = logging.getLogger(__name__)
+
+class AbstractAversiveController(AbstractExperimentController):
+
+    # Used to convert timestamp data (which should be stored at the maximum
+    # sampling frequency of the DSP) to the TTL and contact sampling frequency
+    # (critcal for computing lick_offset, etc).
+    fs_conversion = Int
+    pipeline_TTL = Any
+
+    def _setup_shock(self):
+        # First, we need to load the circuit we need to control the shocker.
+        # We currently use DAC channel 12 of the RZ5 to control shock level;
+        # however, the RZ5 will already have a circuit loaded if we're using it
+        # for physiology.  The physiology circuit is already configured to
+        # control the shocker.  However, if we are not acquiring physiology, we
+        # need to load a circuit that allows us to control the shocker.
+        if not self.model.spool_physiology:
+            circuit = join(get_config('RCX_ROOT'), 'shock-controller')
+            self.iface_shock = self.process.load_circuit(circuit, 'RZ5')
+        else:
+            # This assumes that iface_physiology has already been initialized.
+            # In the current abstract_experiment_controller, setup_physiology is
+            # called before setup_experiment.
+            self.iface_shock = self.iface_physiology
+
+    def _setup_circuit(self):
+        # I have broken this out into a separate function because
+        # AversiveFMController needs to change the initialization sequence a
+        # little (i.e. it needs to use different microcode and the microcode
+        # does not contain int and trial buffers).
+        circuit = join(get_config('RCX_ROOT'), 'aversive-behavior')
+        self.iface_behavior = self.process.load_circuit(circuit, 'RZ6')
+
+        # Initialize the buffers
+        self.buffer_trial = self.iface_behavior.get_buffer('trial', 'w')
+        self.buffer_int = self.iface_behavior.get_buffer('int', 'w')
+        self.buffer_TTL = self.iface_behavior.get_buffer('TTL', 'r',
+                src_type='int8', dest_type='int8', block_size=24)
+        self.buffer_contact = self.iface_behavior.get_buffer('contact', 'r',
+                src_type='int8', dest_type='float32', block_size=24)
+        self.buffer_spout_start = self.iface_behavior.get_buffer('spout/', 'r',
+                src_type='int32', block_size=1)
+        self.buffer_spout_end = self.iface_behavior.get_buffer('spout\\', 'r',
+                src_type='int32', block_size=1)
+
+    def _setup_pump(self):
+        # Pump will halt when it has infused the requested volume.  To allow it
+        # to infuse continuously, we set the volume to 0.
+        self.iface_pump.set_volume(0)
+        # Pump will start on a rising edge (e.g. the subject touches the spout)
+        # and stop on a falling edge (e.g. the subject leaves the spout).
+        self.iface_pump.set_trigger(start='rising', stop='falling')
+
+    def setup_experiment(self, info):
+        self._setup_pump()
+        self._setup_shock()
+        self._setup_circuit()
+
+        # Ensure that sampling frequencies are stored properly
+        self.model.data.contact_digital.fs = self.buffer_TTL.fs
+        self.model.data.contact_digital_mean.fs = self.buffer_contact.fs
+        self.model.data.trial_running.fs = self.buffer_TTL.fs
+        self.model.data.shock_running.fs = self.buffer_TTL.fs
+        self.model.data.warn_running.fs = self.buffer_TTL.fs
+
+        self.model.data.trial_epoch.fs = self.iface_behavior.fs
+        self.model.data.spout_epoch.fs = self.iface_behavior.fs
+        self.model.data.reaction_ts.fs = self.iface_behavior.fs
+
+        # Since several streams of data are compressed into individual bits
+        # (which are transmitted to the computer as an 8-bit integer), we need
+        # to decompress them (via int_to_TTL) and store them in the appropriate
+        # data buffers via deinterleave.
+        targets = [ self.model.data.trial_running, 
+                    self.model.data.contact_digital,
+                    self.model.data.shock_running,
+                    self.model.data.warn_running, ]
+        self.pipeline_TTL = deinterleave_bits(targets)
+        self.fs_conersion = self.iface_behavior.get_tag('TTL_d')
+
+        # The buffer for contact_digital_mean does not need any processing, so
+        # we just grab it and pass it along to the data buffer.
+        self.pipeline_contact = self.model.data.contact_digital_mean
+
+    def start_experiment(self, info):
+        # We monitor current_trial_end_ts to determine when a trial is over.
+        # Let's grab the current value of trial_end_ts before we do anything
+        # else.  If we grab it before starting the circuit, then it may not
+        # reflect any spurious triggers that cause trial_end_ts to advance
+        # during initialization (this is very common when you have EdgeDetect
+        # set to "falling edge" for detecting when a trial is over).  This is a
+        # known bug and the easiest way to work around it is to let the circuit
+        # initialize and "settle" before grabbing the relevant values.
+        self.current_trial_ts = self.get_trial_end_ts()
+
+        # Sometimes the gerbil will not react until *after* the trial is over,
+        # in which case no new timestamp is stored (the value of the timestamp
+        # will reflect the prior trial).  Hence, we store a copy of the last
+        # reaction timestamp so we can check it with the timestamp of the
+        # current trial.  If it hasn't changed, then we know that the subject
+        # did not react.
+        self.current_react_ts = self.get_reaction_ts()
+
+        # We want to start the circuit in the paused state (i.e. playing the
+        # intertrial signal but not presenting trials)
+        self.pause()
+        self.tasks.append((self.monitor_pump, 5))
+        self.tasks.append((self.monitor_behavior, 1))
+
+        # Since we need to make sure that the pump rate and safe signal are
+        # playing before the animal is put in the cage, we invalidate and
+        # configure the context *now*.  This is in contrast to the appetitive
+        # paradigm where the configuration can wait until trigger_next()
+        self.prepare_next()
+        self.fs_conversion = self.iface_behavior.get_tag('TTL_d')
+        self.process.trigger('A', 'high')
+
+    def remind(self, info=None):
+        # Pause circuit and see if trial is running. If trial is already
+        # running, it's too late and a lock cannot be acquired. If trial is not
+        # running, changes can be made. A lock is returned (note this is not
+        # thread-safe).
+        self.remind_requested = True
+        self.trigger_next()
+
+    def pause(self, info=None):
+        self.iface_behavior.trigger(2)
+        self.log_event('pause', True)
+        self.state = 'paused'
+
+    def resume(self, info=None):
+        self.log_event('pause', False)
+        self.state = 'running'
+        self.trigger_next()
+
+    def stop_experiment(self, info=None):
+        self.model.data.mask_mode = 'none'
+        self.process.trigger('A', 'low')
+
+    def monitor_behavior(self):
+        # Always refresh the intertrial buffer with new data
+        self.update_intertrial()
+
+        # Grab new data
+        self.pipeline_TTL.send(self.buffer_TTL.read())
+        self.pipeline_contact.send(self.buffer_contact.read())
+        self.model.data.spout_epoch.send(self.get_spout_epochs())
+
+        # Check to see if a trial just completed
+        ts_end = self.get_trial_end_ts()
+
+        if ts_end > self.current_trial_ts:
+            self.current_trial_ts = ts_end
+
+            # Note that the ts_start and ts_end were originally recorded at the
+            # sampling frequency of the TTL data.  However, we now have switched
+            # to sampling ts_start and ts_end at a much higher resolution so we
+            # can better understand the timing of the system.  The high
+            # resolution ts_start and ts_end are stored in the trial_epoch array
+            # in the data file while the low resolution (sampled at the TTL
+            # rate) are stored in the trial log.
+            ts_end = np.floor(ts_end/self.fs_conversion)
+            ts_start = np.floor(self.get_trial_start_ts()/self.fs_conversion)
+            self.log_trial(ts_start=ts_start, ts_end=ts_end)
+
+            self.model.data.trial_epoch.send([self.get_trial_epoch()])
+            react_ts = self.get_reaction_ts()
+            if react_ts == self.current_react_ts:
+                # Subject did not react before end of trial
+                self.model.data.reaction_ts.send([np.nan])
+            else:
+                self.model.data.reaction_ts.send([react_ts])
+                self.current_react_ts = react_ts
+
+            # Only trigger StimulusInfothe next trial if the system is running (if someone
+            # presents a manual reminder, then the system will be in the
+            # "paused" state)
+            if self.state == 'running':
+                self.trigger_next()
+
+    ############################################################################
+    # Code to apply parameter changes.  This is backend-specific.  If you want
+    # to implement a new backend (e.g. use National Instruments instead of TDT),
+    # you would subclass this and override the appropriate set_* and get_*
+    # methods.
+    ############################################################################
+
+    def get_reaction_ts(self):
+        return self.iface_behavior.get_tag('react|')
+
+    def get_trial_start_ts(self):
+        return self.iface_behavior.get_tag('trial/')
+
+    def get_trial_end_ts(self):
+        return self.iface_behavior.get_tag('trial\\')
+
+    def get_trial_epoch(self):
+        return (self.get_trial_start_ts(), self.get_trial_end_ts())
+
+    def get_spout_epochs(self):
+        ends = self.buffer_spout_end.read().ravel()
+        starts = self.buffer_spout_start.read(len(ends)).ravel()
+        return zip(starts, ends)
+
+    def get_ts(self):
+        return self.iface_behavior.get_tag('zTime')
+
+    def set_prevent_disarm(self, value):
+        self.iface_behavior.set_tag('no_disarm', value)
+
+    def set_aversive_delay(self, value):
+        self.iface_behavior.cset_tag('aversive_del_n', value, 's', 'n')
+
+    def set_aversive_duration(self, value):
+        self.iface_behavior.cset_tag('aversive_dur_n', value, 's', 'n')
+
+    def set_lick_th(self, value):
+        self.iface_behavior.set_tag('lick_th', value)
+
+    def set_trial_duration(self, value):
+        self.iface_behavior.cset_tag('trial_dur_n', value, 's', 'n')
+
+    def is_warn(self):
+        return self.current_setting.ttype.startswith('GO')
+
+    def prepare_next(self):
+        self.invalidate_context()
+        self.current_setting = self.next_setting()
+        self.evaluate_pending_expressions(self.current_setting)
+        self.update_intertrial()
+        self.update_trial()
+        self.iface_behavior.set_tag('warn?', self.is_warn())
+
+    def trigger_next(self):
+        self.prepare_next()
+        self.iface_behavior.trigger(1)
+
+    def set_shock_level(self, value):
+        '''
+         Programmable input ranges from 0 to 2.5 V corresponding to a 0 to 5 mA
+         range.  Divide by 2.0 to convert mA to the corresponding shock level.
+         When set to manual high, use the lower scale to read the meter.
+        
+         * iface_shock is a reference to the tdt.DSPCircuit that communicates
+         with the RZ5 (i.e. the shock-controller.rcx circuit when running
+         behavior only or the physiology.rcx circuit when running both phys and
+         behavior)
+         * iface_behavior is a reference to the tdt.DSPCircuit that
+         communicates with the RZ6 (i.e. the aversive-behavior.rcx or one of the
+         modified versions such as the aversive-behavior-fmam.rcx)
+         
+         We need to disable the shock trigger when shock_level is set to 0
+         because the shocker still generates a small current at this level.
+
+         iface is short for "interface"
+         '''
+        print value
+        self.iface_behavior.set_tag('do_shock', bool(value))
+        print self.iface_behavior.get_tag('do_shock')
+        self.iface_shock.set_tag('shock_level', value/2.0)
+
+    def cancel_trigger(self):
+        self.iface_behavior.trigger(2)
+        return not self.trial_running()
+
+    def trial_running(self):
+        return self.iface_behavior.get_tag('trial_running')
+
+    def _context_updated_fired(self):
+        if self.cancel_trigger():
+            self.prepare_next()
+            if self.state == 'running':
+                self.trigger_next()
+
+
+    def update_intertrial(self):
+	'''
+	Must be defined in a subclass
+	
+	See docstring for update_trial
+	'''
+	raise NotImplementedError
+
+    def update_trial(self):
+	'''
+	Must be defined in a subclass.
+
+	Ultimately, the waveform must be uploaded to the TDT stimulus
+	generation DSP (i.e. the RZ6) by this function.  The waveform can be
+	generated using neurogen or via a "script" approach.
+
+	The relevant variables needed are:
+
+        self.iface_behavior
+	    Reference to the DSPCircuit wrapper for the TDT stimulus generation DSP 
+	self.iface_behavior.fs
+	    Sampling frequency of the stimulus generation DSP (same value as
+	    that returned by GetSFreq()
+	self.buffer_int
+	    Reference to the hardware buffer on the stimulus generation DSP
+	    responsible for holding the intertrial waveform (can be set to a
+	    string of zeros for silence).
+	self.buffer_trial
+	    Reference to the hardware buffer on the stimulus generation DSP
+	    responsible for holding the trial waveform (note that this applies
+	    to both the safe/nogo and warn/go trials).
+	self.cal_primary
+	    Reference to the calibration for the primary speaker.  See the
+	    documentation in neurogen.calibration.Calibration for more
+	    information.
+	self.cal_secondary
+	    Reference to the calibration for the secondary speaker.
+
+	To get the current value of the parameters defined in your paradigm class:
+
+	center_frequency = self.get_current_value('center_frequency')
+	modulation_depth = self.get_current_value('modulation_depth')
+
+	Very important!  If you modify the current value of one of these
+	parameters in this method, you must be sure to update the value so it
+	is correctly saved in the trial log.  To do so:
+
+	self.set_current_value('center_frequency', 4e3)
+
+	To update the hardware attenuators, use the set_attenuations method.  
+
+	self.set_attenuations(att1, att2, mode='full')
+
+	By default, the buffer will switch immediately from the intertrial
+	buffer to the beginning of the trial buffer when all conditions for
+	starting a trial have been met.  However, you can ensure that this
+	switch occurs only at certain points in the intertrial buffer by
+	setting the `intertrial_n` tag in the DSPCircuit.  If your intertrial
+	buffer repeats every 100 samples, then you can ensure that the
+	transition only occurs at the end of a given period:
+	
+	self.iface_behavior.set_tag('intertrial_n', 100)
+
+	But this has not been rigorously tested.
+	'''
+	raise NotImplementedError
--- conflicted
+++ resolved
@@ -1,729 +1,725 @@
-from copy import deepcopy, copy
-from datetime import datetime, timedelta
-from cns.data.persistence import add_or_update_object_node
-from cns.data.h5_utils import get_or_append_node
-
-<<<<<<< HEAD
-from .evaluate import evaluate_expressions, evaluate_value
-=======
-import subprocess
-from os import path
->>>>>>> 96b51f0d
-
-from tdt import DSPProject
-from tdt.device import RZ6
-from cns import get_config, get_settings
-
-from enthought.pyface.api import error, confirm, YES, ConfirmationDialog
-from enthought.pyface.timer.api import Timer
-from enthought.etsconfig.api import ETSConfig
-from enthought.traits.api import (Any, Instance, Enum, Dict, on_trait_change, 
-        HasTraits, List, Button, Bool, Tuple, Callable, Int, Property,
-        cached_property, Undefined, Event, TraitError, Str, Float, Trait,
-        on_trait_change, Property)
-from enthought.traits.ui.api import Controller, View, HGroup, Item, spring
-
-from cns.widgets.toolbar import ToolBar
-from enthought.savage.traits.ui.svg_button import SVGButton
-from cns.widgets.icons import icons
-
-from .apply_revert_controller_mixin import ApplyRevertControllerMixin
-
-import logging
-log = logging.getLogger(__name__)
-
-from cns import get_config
-from .utils import get_save_file, load_instance, dump_instance
-
-from physiology_experiment import PhysiologyExperiment
-from physiology_paradigm import PhysiologyParadigm
-from physiology_data import PhysiologyData
-from physiology_controller import PhysiologyController
-
-class ExperimentToolBar(ToolBar):
-
-    size    = 24, 24
-    kw      = dict(height=size[0], width=size[1], action=True)
-    apply   = SVGButton('Apply', filename=icons['apply'],
-                        tooltip='Apply settings', **kw)
-    revert  = SVGButton('Revert', filename=icons['undo'],
-                        tooltip='Revert settings', **kw)
-    start   = SVGButton('Run', filename=icons['start'],
-                        tooltip='Begin experiment', **kw)
-    pause   = SVGButton('Pause', filename=icons['pause'],
-                        tooltip='Pause', **kw)
-    resume  = SVGButton('Resume', filename=icons['resume'],
-                        tooltip='Resume', **kw)
-    stop    = SVGButton('Stop', filename=icons['stop'],
-                        tooltip='stop', **kw)
-    remind  = SVGButton('Remind', filename=icons['warn'],
-                        tooltip='Remind', **kw)
-    item_kw = dict(show_label=False)
-
-    traits_view = View(
-            HGroup(Item('apply',
-                        enabled_when="object.handler.pending_changes",
-                        **item_kw),
-                   Item('revert',
-                        enabled_when="object.handler.pending_changes",
-                        **item_kw),
-                   Item('start',
-                        enabled_when="object.handler.state=='halted'",
-                        **item_kw),
-                   '_',
-                   Item('remind',
-                        enabled_when="object.handler.state=='paused'",
-                        **item_kw),
-                   Item('pause',
-                        enabled_when="object.handler.state=='running'",
-                        **item_kw),
-                   Item('resume',
-                        enabled_when="object.handler.state=='paused'",
-                        **item_kw),
-                   Item('stop',
-                        enabled_when="object.handler.state in " +\
-                                     "['running', 'paused', 'manual']",
-                        **item_kw),
-                   spring,
-                   springy=True,
-                   ),
-            kind='subpanel',
-            )
-
-class AbstractExperimentController(ApplyRevertControllerMixin, Controller):
-    """Primary controller for TDT System 3 hardware.  This class must be
-    configured with a model that contains the appropriate parameters (e.g.
-    Paradigm) and a view to show these parameters.
-
-    As changes are applied to the view, the necessary changes to the hardware
-    (e.g. RX6 tags and PA5 attenuation) will be made and the model will be
-    updated.
-
-    For a primer on model-view-controller architecture and its relation to the
-    Enthought libraries (e.g. Traits), refer to the Enthought Tool Suite
-    documentation online at:
-    https://svn.enthought.com/enthought/wiki/UnderstandingMVCAndTraitsUI
-
-    The controller has one of several states:
-    Halted
-        The system is waiting for the user to configure parameters.  No data
-        acquisition is in progress nor is a signal being played.  
-    Paused
-        The system is configured, spout contact is being monitored, and the
-        intertrial signal is being played. 
-    Manual
-        The user has requested a manual trial.  Once the trial is over, the
-        controller will go back to the paused state.
-    Running
-        The system is playing the sequence of safe and warn signals. 
-    Complete
-        The experiment is done.
-    Disconnected
-        Could not connect to the equipment.
-
-    The controller listens for changes to paradigm parameters.  All requested
-    changes are intercepted and cached.  If a parameter is changed several times
-    (before applying or reverting), the cache is updated with the most recent
-    value.  To make a parameter configurable during an experiment it must have a
-    function handler named `_apply_<parameter name>` that takes the new value of
-    the parameter and performs the necessary logic to update the experiment
-    state.
-
-    If the change is not allowed, a warning will be raised (but the handler will
-    continue running).  If a parameter is not configurable, be sure to set the
-    view accordingly (e.g. hide or disable the field) so the user knows why the
-    change isn't getting applied.
-
-    Very important!  To ensure that your controller logic ties in cleanly with
-    the apply/revert mechanism, never read values directly from the paradigm
-    itself.  Always make a copy of the variable and store it elsewhere (e.g. in
-    the controller object) and create an apply handler to update the copy of the
-    variable from the paradigm.
-    """
-
-    toolbar = Instance(ExperimentToolBar, (), toolbar=True)
-    
-    state = Enum('halted', 'paused', 'running', 'manual', 'disconnected',
-                 'complete')
-
-    # name_ = Any are Trait wildcards
-    # see http://code.enthought.com/projects/traits/docs
-    # /html/traits_user_manual/advanced.html#trait-attribute-name-wildcard)
-    timer_ = Any
-
-    # current_* and choice_* are variables tracked by the controller to
-    # determine the current "state" of the experiment and what values to use for
-    # the next trial. While these could be stored in the model (i.e. the
-    # paradigm object), they are transient variables that are needed to track
-    # the system's state (i.e. what trial number are we on and what is the next
-    # parameter that needs to be presented) and are not needed once the
-    # experiment is done.  A good rule of thumb: if the parameter is used as a
-    # placeholder for transient data (to compute variables needed for experiment
-    # control), it should be left out of the "model". 
-    current_    = Any(current=True)
-    choice_     = Any(choice=True)
-
-    # iface_* and buffer_* are handles to hardware and hardware memory buffers
-    iface_      = Any(iface=True)
-    buffer_     = Any(buffer=True)
-
-    #data_       = Any(data=True)
-    #pipeline_   = Any(pipeline=True)
-
-    # List of tasks to be run during experiment.  Each entry is a tuple
-    # (callable, frequency) where frequency is how often the task should be run.
-    # Tasks that are slow (e.g. communciating with the pump) should not be run
-    # as often.  A frequency of 1 indicates the task should be run on every
-    # "tick" of the timer, a frequency of 5 indicates the task should be run
-    # every 5 "ticks".  If the timer interval is set to 100 ms, then a frequency
-    # of 5 corresponds to 500 ms.  However, be warned that this is not
-    # deterministic.  If tasks take a while to complete, then the timer "slows
-    # down" as a result.
-    tasks       = List(Tuple(Callable, Int))
-    tick_count  = Int(1)
-
-    # The DSP process that will be responsible for handling all communication
-    # with the DSPs.  All circuits must be loaded and buffers initialized before
-    # the process is started (so the process can appropriately allocate the
-    # required shared memory resources).
-    process         = Instance(DSPProject)
-    system_tray     = Any
-
-    # Calibration objects
-    cal_primary     = Instance('cns.calibration.Calibration')
-    cal_secondary   = Instance('cns.calibration.Calibration')
-    
-    physiology_handler = Instance(PhysiologyController)
-
-    # A value less than 0 indicates that the hardware attenuators have not been
-    # configured yet and should be.
-    current_hw_att1 = Float(-1)
-    current_hw_att2 = Float(-1)
-
-    status = Property(Str, depends_on='state, current_setting')
-
-    # Address of the hardware server.  If None, defaults to the non-network
-    # aware version of the TDTPy library.
-    address = Trait(None, None, Tuple(Str, Int))
-
-    def _process_default(self):
-        return DSPProject(address=self.address)
-
-    def _get_status(self):
-        if self.state == 'disconnected':
-            return 'Error'
-        elif self.state == 'halted':
-            return 'Halted'
-        elif self.current_setting is not None:
-            return str(self.current_setting)
-        else:
-            return ''
-    
-    def handle_error(self, error):
-        mesg = '{}\n\nDo you wish to stop the program?'.format(error)
-        
-        # Since this is a critical error, we should force the window to the
-        # top so the user knows there is a problem. Typically this is
-        # considered rude behavior in programming; however, experiments take
-        # priority.
-        self.info.ui.control.activateWindow()
-        if confirm(self.info.ui.control, mesg, 'Error while running') == YES:
-            self.stop(self.info)
-
-    def notify(self, message):
-        self.system_tray.showMessage('Neurobehavior notification', message)
-
-    def init(self, info):
-        try:
-            self.model = info.object
-
-            # The toolbars need a reference to the handler (i.e. this class) so
-            # they can communicate button-presses.
-            for toolbar in self.trait_names(toolbar=True):
-                getattr(self, toolbar).install(self, info)
-
-            # If we want to spool physiology, launch the physiology window as
-            # well.  It should appear in the second monitor.  The parent of this
-            # window should be the current window (info.ui.control) that way
-            # both windows get closed when the app exits.
-            if self.model.spool_physiology:
-                data_node = info.object.data_node
-                node = get_or_append_node(data_node, 'physiology')
-                data = PhysiologyData(store_node=node)
-                experiment = PhysiologyExperiment(data=data, parent=info.object)
-                handler = PhysiologyController(process=self.process,
-                                               parent=self, state='client')
-                experiment.edit_traits(handler=handler, parent=None)
-                self.physiology_handler = handler
-
-            # Create a system tray for notification messages.  Using popups do
-            # not seem to work very well.  Either the popups are modal (in which
-            # case they block the program from continuing to run) or they
-            # dissappear below the main window.
-
-            # HACK ALERT! This is a buried import to ensure that I can still run
-            # my analysis code.
-            # Enthought supports both the PySide and Qt4 backend.  PySide is
-            # essentially a rewrite of PyQt4.  These backends are not compatible
-            # with each other, so we need to be sure to import the backend that
-            # Enthought has decided to use.
-            from enthought.qt import QtGui
-
-            #self.system_tray = QtGui.QSystemTrayIcon(icon, info.ui.control)
-            icon_path = path.join(path.dirname(__file__), 'psi_uppercase.svg')
-            icon = QtGui.QIcon(icon_path)
-            self.system_tray = QtGui.QSystemTrayIcon()
-            self.system_tray.setIcon(icon)
-            self.system_tray.setVisible(True)
-        except Exception, e:
-            log.exception(e)
-            self.state = 'disconnected'
-            error(info.ui.control, str(e))
-
-    def close(self, info, is_ok):
-        '''
-        Prevent user from closing window while an experiment is running since
-        data is not saved to file until the stop button is pressed.
-        '''
-        # We can abort a close event by returning False.  If an experiment
-        # is currently running, confirm that the user really did want to close
-        # the window.  If no experiment is running, then it's OK since the user
-        # can always restart the experiment.
-        close = True
-        if self.state not in ('disconnected', 'halted', 'complete'):
-            mesg = 'Experiment is still running.  Are you sure you want to exit?'
-            # The function confirm returns an integer that represents the
-            # response that the user requested.  YES is a constant (also
-            # imported from the same module as confirm) corresponding to the
-            # return value of confirm when the user presses the "yes" button on
-            # the dialog.  If any other button (e.g. "no", "abort", etc.) is
-            # pressed, the return value will be something other than YES and we
-            # will assume that the user has requested not to quit the
-            # experiment.
-            if confirm(info.ui.control, mesg) != YES:
-                close = False
-            else:
-                self.stop(info)
-        
-        if close:
-            pass
-            #if self.physiology_handler is not None:
-                #print 'attemting to close handler'
-                #self.physiology_handler.close(info, True, True)
-        return close
-
-    def start(self, info=None):
-        '''
-        Handles starting an experiment
-
-        Subclasses must implement `start_experiment`
-        '''
-        try:
-            node = info.object.data_node
-
-            # Get the current revision of the program code so that we can
-            # properly determine the version used to run the code.  I'm not sure
-            # what happens if Hg is not installed on the computer.  However, we
-            # currently don't have to deal with that use-case.
-            dir = path.abspath(path.dirname(__file__))
-            rev_id = subprocess.check_output('hg id --cwd {}'.format(dir))
-            node._v_attrs['neurobehavior_revision'] = rev_id
-
-            # This will actually store a pickled copy of the calibration data
-            # that can *only* be recovered with Python (and a copy of the
-            # Neurobehavior module)
-            node._v_attrs['cal_1'] = self.cal_primary
-            node._v_attrs['cal_2'] = self.cal_secondary
-
-            # setup_experiment should load the necessary circuits and initialize
-            # the buffers. This data is required before the hardware process is
-            # launched since the shared memory, locks and pipelines must be
-            # created.
-            self.setup_experiment(info)
-
-            # Start the harware process
-            self.process.start()
-
-            # Sorta a hack
-            if self.model.spool_physiology:
-                self.physiology_handler.start()
-
-            # Now that the process is started, we can configure the circuit
-            # (e.g. read/write to tags) and gather the information we need to
-            # run the experiment.
-            self.initialize_context()
-            self.start_experiment(info)
-
-            # Save the start time in the model
-            self.model.start_time = datetime.now()
-            self.timer = Timer(100, self.run_tasks)
-        except Exception, e:
-            if self.state != 'halted':
-                self.stop_experiment(info)
-            log.exception(e)
-            mesg = '''
-            Unable to start the experiment due to an error.  Please correct the
-            error condition and attempt to restart the experiment.  Note that
-            you may have to shut down and start the program again.
-            '''
-            import textwrap
-            mesg = textwrap.dedent(mesg).strip().replace('\n', ' ')
-            mesg += '\n\nError message: ' + str(e)
-            error(self.info.ui.control, mesg, title='Error starting experiment')
-
-    def stop(self, info=None):
-        try:
-            self.timer.stop()
-            self.process.stop()
-            self.pending_changes = False
-        except Exception, e:
-            log.exception(e)
-            error(self.info.ui.control, str(e))
-        try:
-            self.stop_experiment(info)
-            self.model.stop_time = datetime.now()
-            info.ui.view.close_result = True
-            self.state = 'complete'
-        except Exception, e:
-            log.exception(e)
-            error(self.info.ui.control, str(e))
-        finally:
-            # Always attempt to save, no matter what!
-            add_or_update_object_node(self.model, self.model.exp_node)
-            
-    def run_tasks(self):
-        for task, frequency in self.tasks:
-            if frequency == 1 or not (self.tick_count % frequency):
-                try:
-                    task()
-                except Exception, e:
-                    # Display an error message to the user
-                    log.exception(e)
-                    self.handle_error(e)
-        self.tick_count += 1
-
-    ############################################################################
-    # Method stubs to be implemented
-    ############################################################################
-    
-    def resume(self, info=None):
-        raise NotImplementedError
-
-    def pause(self, info=None):
-        raise NotImplementedError
-
-    def remind(self, info=None):
-        raise NotImplementedError
-
-    def initialize_experiment(self, info=None):
-        raise NotImplementedError
-
-    def start_experiment(self, info=None):
-        '''
-        Called when the experiment is started.  Initialize the equipment and
-        buffers here.  Be sure to call init_current from this method at the
-        appropriate point.
-        '''
-        raise NotImplementedError
-
-    def stop_experiment(self, info=None):
-        '''
-        Called when the experiment is stopped. This can normally be (safely)
-        left unimplemented.
-        '''
-        pass
-
-    def get_ts(self):
-        '''
-        Return the current timestamp. Should be a value that we can reference
-        against the rest of the data we are collecting in the experiment.
-        '''
-        raise NotImplementedError
-
-    def set_expected_speaker_range(self, value):
-        self._update_attenuators()
-
-    def set_fixed_attenuation(self, value):
-        self._update_attenuators()
-
-    def set_speaker_equalize(self, value):
-        self.output_primary.equalize = value
-        self.output_secondary.equalize = value
-
-    def _update_attenuators(self):
-        if self.get_current_value('fixed_attenuation'):
-            ranges = self.get_current_value('expected_speaker_range')
-            ranges = [(s.frequency, s.max_level) for s in ranges]
-            att1 = self.cal_primary.get_best_attenuation(ranges)
-            att2 = self.cal_secondary.get_best_attenuation(ranges)
-            log.debug('Best attenuations are %.2f and %.2f', att1, att2)
-            self.set_attenuations(att1, att2, False)
-            self.output_primary.fixed_attenuation = True
-            self.output_secondary.fixed_attenuation = True
-        else:
-            self.output_primary.fixed_attenuation = False
-            self.output_secondary.fixed_attenuation = False
-
-    def log_trial(self, **kwargs):
-        for key, value in self.context_log.items():
-            if value:
-                kwargs[key] = self.current_context[key]
-        self.model.data.log_trial(**kwargs)
-
-    def log_event(self, name, message, ts=None):
-        if ts is None:
-            ts = self.get_ts()
-        self.model.data.log_event(ts, name, message)
-        log.debug("EVENT: %d, %s, %r", ts, name, message)
-
-    # Simplest way to load/save paradigms is via Python's pickle module which
-    # persists the object data to a binary file on disk.  Note that this file
-    # format is specific to Python's pickle module and will not be
-    # human-readable (or Matlab readable unless you want to write the
-    # appropriate converter).
-
-    def load_paradigm(self, info):
-        try:
-            PARADIGM_ROOT = get_config('PARADIGM_ROOT')
-            PARADIGM_WILDCARD = get_config('PARADIGM_WILDCARD')
-            instance = load_instance(PARADIGM_ROOT, PARADIGM_WILDCARD)
-            print instance
-            if instance is not None:
-                self.model.paradigm.copy_traits(instance)
-        except AttributeError, e:
-            log.exception(e)
-            mesg = '''
-            Unable to load paradigm.  This can be due to 1) the
-            paradigm saved in the file being incompatible with the version
-            currently running or 2) the paradigm was saved with an older version
-            of Python's pickle module.'''
-            import textwrap
-            mesg = textwrap.dedent(mesg).replace('\n', ' ').strip()
-            error(self.info.ui.control, mesg)
-
-    def saveas_paradigm(self, info):
-        PARADIGM_ROOT = get_config('PARADIGM_ROOT')
-        PARADIGM_WILDCARD = get_config('PARADIGM_WILDCARD')
-        dump_instance(self.model.paradigm, PARADIGM_ROOT, PARADIGM_WILDCARD)
-
-    def load_calibration(self, info):
-        directory = get_config('CAL_ROOT')
-        fd = FileDialog(action='open', default_directory=directory)
-        if fd.open() == OK and fd.path <> '':
-            print fd.path
-
-    calibration_window = Any
-
-    def show_calibration(self, info):
-        # TODO: add logic to bring calibration window back to front if the user
-        # calls this function again rather than generating a second popup
-        if self.calibration_window is None:
-            from calibration_plot import CalibrationPlot
-            calibrations = [self.cal_primary, self.cal_secondary]
-            self.calibration_window = CalibrationPlot(calibrations=calibrations)
-        self.calibration_window.edit_traits()
-
-    def show_signal(self, info):
-        pass
-
-    '''
-    APPLY/REVERT ATTRIBUTES AND LOGIC
-
-    If an experiment is running, we need to queue changes to most of the
-    settings in the GUI to ensure that the user has a chance to finish making
-    all the changes they desire before the new settings take effect.
-    
-    Supported metadata
-    ------------------
-    ignore
-        Do not monitor the trait for changes
-    immediate
-        Apply the changes immediately (i.e. do not queue the changes)
-        
-    Handling changes to a parameter
-    -------------------------------
-    When a parameter is modified via the GUI, the controller needs to know how
-    to handle this change.  For example, changing the pump rate or reward volume
-    requires sending a command to the pump via the serial port.
-    
-    When a change to a parameter is applied, the class instance the parameter
-    belongs to is checked to see if it has a method, "set_parameter_name",
-    defined. If not, the controller checks to see if it has the method defined
-    on itself.
-    
-    The function must have the following signature set_parameter_name(self, value)
-    '''
-    trigger_requested = Bool(True)
-
-    pending_changes = Bool(False)
-    shadow_paradigm = Any
-    pending_expressions = Dict
-    current_context = Dict
-    context_labels = Dict
-    context_log = Dict
-    old_context = Dict
-    context_updated = Event
-
-    # List of name, value, label tuples (used for displaying in the GUI)
-    current_context_list = List
-
-    @on_trait_change('model.paradigm.+container*.+context')
-    def handle_change(self, instance, name, old, new):
-        # When a paradigm value has changed while the experiment is running,
-        # indicate that changes are pending
-        if self.state == 'halted':
-            return
-
-        log.debug('Detected change to %s', name)
-        trait = instance.trait(name)
-        if trait.immediate:
-            print instance, name, old, new
-            self.set_current_value(name, new)
-        else:
-            self.pending_changes = True
-
-    def invalidate_context(self):
-        '''
-        Invalidate the current context.  This forces the program to reevaluate
-        any values that may have changed.
-        '''
-        # Once the context has been invalidated, we need to reevaluate all
-        # expressions so we add the current expressions to the pending
-        # expressions "stack".
-        log.debug('Invalidating context')
-        self.old_context = self.current_context.copy()
-        self.current_context = self.model.data.trait_get(context=True)
-        self.pending_expressions = self.shadow_paradigm.trait_get(context=True)
-
-    def apply(self, info=None):
-        log.debug('Applying requested changes')
-        try:
-            # First, we do a quick check to ensure the validity of the
-            # expressiosn the user entered by evaluating them.  If the
-            # evaluation passes, we will make the assumption that the
-            # expressiosn are valid as entered.  However, this will *not* catch
-            # all edge cases or situations where actually applying the change
-            # causes an error.
-            pending_expressions = self.model.paradigm.trait_get(context=True)
-            current_context = self.model.data.trait_get(context=True)
-            evaluate_expressions(pending_expressions, current_context)
-
-            # If we've made it this far, then let's go ahead and copy the
-            # changes over.  We'll apply them as well if a trial is not
-            # currently running.
-            self.shadow_paradigm.copy_traits(self.model.paradigm)
-            self.pending_changes = False
-            self.context_updated = True
-        except Exception, e:
-            # A problem occured when attempting to apply the context. 
-            # the changes and notify the user.  Hopefully we never reach this
-            # point.
-            log.exception(e)
-            mesg = '''
-            Unable to apply your requested changes due to an error.  No changes
-            have been made. Please review the changes you have requested to
-            ensure that they are indeed valid.'''
-            import textwrap
-            mesg = textwrap.dedent(mesg).strip().replace('\n', ' ')
-            mesg += '\n\nError message: ' + str(e)
-            error(info.ui.control, message=mesg, title='Error applying changes')
-
-    def revert(self, info=None):
-        '''
-        Revert GUI fields to original values
-        '''
-        log.debug('Reverting requested changes')
-        #self.model.paradigm = self.shadow_paradigm.clone_traits()
-        self.model.paradigm.copy_traits(self.shadow_paradigm)
-        self.pending_changes = False
-
-    def value_changed(self, name): 
-        new_value = self.get_current_value(name)
-        old_value = self.old_context.get(name, None)
-        return new_value != old_value
-
-    def get_current_value(self, name):
-        '''
-        Get the current value of a context variable.  If the context variable
-        has not been evaluated yet, compute its value from the
-        pending_expressions stack.  Additional context variables may be
-        evaluated as needed.
-        '''
-        try:
-            return self.current_context[name]
-        except:
-            evaluate_value(name, self.pending_expressions, self.current_context)
-            return self.current_context[name]
-
-    def set_current_value(self, name, value):
-        self.current_context[name] = value
-
-    def evaluate_pending_expressions(self, extra_context=None):
-        '''
-        Evaluate all pending expressions and store results in current_context.
-
-        If extra_content is provided, it will be included in the local
-        namespace. If extra_content defines the value of a parameter also
-        present in pending_expressions, the value stored in extra_context takes
-        precedence.
-        '''
-        log.debug('Evaluating pending expressions')
-        if extra_context is not None:
-            self.current_context.update(extra_context)
-        self.current_context.update(self.model.data.trait_get(context=True))
-        evaluate_expressions(self.pending_expressions, self.current_context)
-
-    @on_trait_change('current_context_items')
-    def _apply_context_changes(self, event):
-        '''
-        Automatically apply changes as expressions are evaluated and their
-        result added to the context
-        '''
-        names = event.added.keys()
-        names.extend(event.changed.keys())
-        for name in names:
-            old_value = self.old_context.get(name, None)
-            new_value = self.current_context.get(name)
-            if old_value != new_value:
-                mesg = 'changed {} from {} to {}'
-                log.debug(mesg.format(name, old_value, new_value))
-
-                # I used to have this in a try/except block (i.e. using the
-                # Python idiom of "it's better to ask for forgiveness than 
-                # permission).  However, it quickly became apparent that this
-                # was masking Exceptions that may be raised in the body of the
-                # setter functions.  We should let these exceptions bubble to
-                # the surface so the user has more information about what
-                # happened.
-                setter = 'set_{}'.format(name)
-                if hasattr(self, setter):
-                    getattr(self, setter)(new_value)
-                    log.debug('setting %s', name)
-                else:
-                    log.debug('no setter for %s', name)
-
-    @on_trait_change('current_context_items')
-    def _update_current_context_list(self):
-        context = []
-        for name, value in self.current_context.items():
-            label = self.context_labels.get(name, '')
-            changed = not self.old_context.get(name, None) == value
-            log = self.context_log[name]
-            if type(value) in ((type([]), type(()))):
-                str_value = ', '.join('{}'.format(v) for v in value)
-                str_value = '[{}]'.format(str_value)
-            else:
-                str_value = '{}'.format(value)
-            context.append((name, str_value, label, log, changed))
-        self.current_context_list = sorted(context)
-        
-    def initialize_context(self):
-        for instance in (self.model.data, self.model.paradigm):
-            for name, trait in instance.traits(context=True).items():
-                self.context_labels[name] = trait.label
-                self.context_log[name] = trait.log
-        # TODO: this is sort of a "hack" to ensure that the appropriate data for
-        # the trial type is included
-        self.context_labels['ttype'] = 'Trial type'
-        self.context_log['ttype'] = True
-        self.shadow_paradigm = self.model.paradigm.clone_traits()
+from copy import deepcopy, copy
+from datetime import datetime, timedelta
+from cns.data.persistence import add_or_update_object_node
+from cns.data.h5_utils import get_or_append_node
+
+import subprocess
+from os import path
+
+from tdt import DSPProject
+from tdt.device import RZ6
+from cns import get_config, get_settings
+
+from enthought.pyface.api import error, confirm, YES, ConfirmationDialog
+from enthought.pyface.timer.api import Timer
+from enthought.etsconfig.api import ETSConfig
+from enthought.traits.api import (Any, Instance, Enum, Dict, on_trait_change, 
+        HasTraits, List, Button, Bool, Tuple, Callable, Int, Property,
+        cached_property, Undefined, Event, TraitError, Str, Float, Trait,
+        on_trait_change, Property)
+from enthought.traits.ui.api import Controller, View, HGroup, Item, spring
+
+from cns.widgets.toolbar import ToolBar
+from enthought.savage.traits.ui.svg_button import SVGButton
+from cns.widgets.icons import icons
+
+from .apply_revert_controller_mixin import ApplyRevertControllerMixin
+
+import logging
+log = logging.getLogger(__name__)
+
+from cns import get_config
+from .utils import get_save_file, load_instance, dump_instance
+
+from physiology_experiment import PhysiologyExperiment
+from physiology_paradigm import PhysiologyParadigm
+from physiology_data import PhysiologyData
+from physiology_controller import PhysiologyController
+
+class ExperimentToolBar(ToolBar):
+
+    size    = 24, 24
+    kw      = dict(height=size[0], width=size[1], action=True)
+    apply   = SVGButton('Apply', filename=icons['apply'],
+                        tooltip='Apply settings', **kw)
+    revert  = SVGButton('Revert', filename=icons['undo'],
+                        tooltip='Revert settings', **kw)
+    start   = SVGButton('Run', filename=icons['start'],
+                        tooltip='Begin experiment', **kw)
+    pause   = SVGButton('Pause', filename=icons['pause'],
+                        tooltip='Pause', **kw)
+    resume  = SVGButton('Resume', filename=icons['resume'],
+                        tooltip='Resume', **kw)
+    stop    = SVGButton('Stop', filename=icons['stop'],
+                        tooltip='stop', **kw)
+    remind  = SVGButton('Remind', filename=icons['warn'],
+                        tooltip='Remind', **kw)
+    item_kw = dict(show_label=False)
+
+    traits_view = View(
+            HGroup(Item('apply',
+                        enabled_when="object.handler.pending_changes",
+                        **item_kw),
+                   Item('revert',
+                        enabled_when="object.handler.pending_changes",
+                        **item_kw),
+                   Item('start',
+                        enabled_when="object.handler.state=='halted'",
+                        **item_kw),
+                   '_',
+                   Item('remind',
+                        enabled_when="object.handler.state=='paused'",
+                        **item_kw),
+                   Item('pause',
+                        enabled_when="object.handler.state=='running'",
+                        **item_kw),
+                   Item('resume',
+                        enabled_when="object.handler.state=='paused'",
+                        **item_kw),
+                   Item('stop',
+                        enabled_when="object.handler.state in " +\
+                                     "['running', 'paused', 'manual']",
+                        **item_kw),
+                   spring,
+                   springy=True,
+                   ),
+            kind='subpanel',
+            )
+
+class AbstractExperimentController(ApplyRevertControllerMixin, Controller):
+    """Primary controller for TDT System 3 hardware.  This class must be
+    configured with a model that contains the appropriate parameters (e.g.
+    Paradigm) and a view to show these parameters.
+
+    As changes are applied to the view, the necessary changes to the hardware
+    (e.g. RX6 tags and PA5 attenuation) will be made and the model will be
+    updated.
+
+    For a primer on model-view-controller architecture and its relation to the
+    Enthought libraries (e.g. Traits), refer to the Enthought Tool Suite
+    documentation online at:
+    https://svn.enthought.com/enthought/wiki/UnderstandingMVCAndTraitsUI
+
+    The controller has one of several states:
+    Halted
+        The system is waiting for the user to configure parameters.  No data
+        acquisition is in progress nor is a signal being played.  
+    Paused
+        The system is configured, spout contact is being monitored, and the
+        intertrial signal is being played. 
+    Manual
+        The user has requested a manual trial.  Once the trial is over, the
+        controller will go back to the paused state.
+    Running
+        The system is playing the sequence of safe and warn signals. 
+    Complete
+        The experiment is done.
+    Disconnected
+        Could not connect to the equipment.
+
+    The controller listens for changes to paradigm parameters.  All requested
+    changes are intercepted and cached.  If a parameter is changed several times
+    (before applying or reverting), the cache is updated with the most recent
+    value.  To make a parameter configurable during an experiment it must have a
+    function handler named `_apply_<parameter name>` that takes the new value of
+    the parameter and performs the necessary logic to update the experiment
+    state.
+
+    If the change is not allowed, a warning will be raised (but the handler will
+    continue running).  If a parameter is not configurable, be sure to set the
+    view accordingly (e.g. hide or disable the field) so the user knows why the
+    change isn't getting applied.
+
+    Very important!  To ensure that your controller logic ties in cleanly with
+    the apply/revert mechanism, never read values directly from the paradigm
+    itself.  Always make a copy of the variable and store it elsewhere (e.g. in
+    the controller object) and create an apply handler to update the copy of the
+    variable from the paradigm.
+    """
+
+    toolbar = Instance(ExperimentToolBar, (), toolbar=True)
+    
+    state = Enum('halted', 'paused', 'running', 'manual', 'disconnected',
+                 'complete')
+
+    # name_ = Any are Trait wildcards
+    # see http://code.enthought.com/projects/traits/docs
+    # /html/traits_user_manual/advanced.html#trait-attribute-name-wildcard)
+    timer_ = Any
+
+    # current_* and choice_* are variables tracked by the controller to
+    # determine the current "state" of the experiment and what values to use for
+    # the next trial. While these could be stored in the model (i.e. the
+    # paradigm object), they are transient variables that are needed to track
+    # the system's state (i.e. what trial number are we on and what is the next
+    # parameter that needs to be presented) and are not needed once the
+    # experiment is done.  A good rule of thumb: if the parameter is used as a
+    # placeholder for transient data (to compute variables needed for experiment
+    # control), it should be left out of the "model". 
+    current_    = Any(current=True)
+    choice_     = Any(choice=True)
+
+    # iface_* and buffer_* are handles to hardware and hardware memory buffers
+    iface_      = Any(iface=True)
+    buffer_     = Any(buffer=True)
+
+    #data_       = Any(data=True)
+    #pipeline_   = Any(pipeline=True)
+
+    # List of tasks to be run during experiment.  Each entry is a tuple
+    # (callable, frequency) where frequency is how often the task should be run.
+    # Tasks that are slow (e.g. communciating with the pump) should not be run
+    # as often.  A frequency of 1 indicates the task should be run on every
+    # "tick" of the timer, a frequency of 5 indicates the task should be run
+    # every 5 "ticks".  If the timer interval is set to 100 ms, then a frequency
+    # of 5 corresponds to 500 ms.  However, be warned that this is not
+    # deterministic.  If tasks take a while to complete, then the timer "slows
+    # down" as a result.
+    tasks       = List(Tuple(Callable, Int))
+    tick_count  = Int(1)
+
+    # The DSP process that will be responsible for handling all communication
+    # with the DSPs.  All circuits must be loaded and buffers initialized before
+    # the process is started (so the process can appropriately allocate the
+    # required shared memory resources).
+    process         = Instance(DSPProject)
+    system_tray     = Any
+
+    # Calibration objects
+    cal_primary     = Instance('cns.calibration.Calibration')
+    cal_secondary   = Instance('cns.calibration.Calibration')
+    
+    physiology_handler = Instance(PhysiologyController)
+
+    # A value less than 0 indicates that the hardware attenuators have not been
+    # configured yet and should be.
+    current_hw_att1 = Float(-1)
+    current_hw_att2 = Float(-1)
+
+    status = Property(Str, depends_on='state, current_setting')
+
+    # Address of the hardware server.  If None, defaults to the non-network
+    # aware version of the TDTPy library.
+    address = Trait(None, None, Tuple(Str, Int))
+
+    def _process_default(self):
+        return DSPProject(address=self.address)
+
+    def _get_status(self):
+        if self.state == 'disconnected':
+            return 'Error'
+        elif self.state == 'halted':
+            return 'Halted'
+        elif self.current_setting is not None:
+            return str(self.current_setting)
+        else:
+            return ''
+    
+    def handle_error(self, error):
+        mesg = '{}\n\nDo you wish to stop the program?'.format(error)
+        
+        # Since this is a critical error, we should force the window to the
+        # top so the user knows there is a problem. Typically this is
+        # considered rude behavior in programming; however, experiments take
+        # priority.
+        self.info.ui.control.activateWindow()
+        if confirm(self.info.ui.control, mesg, 'Error while running') == YES:
+            self.stop(self.info)
+
+    def notify(self, message):
+        self.system_tray.showMessage('Neurobehavior notification', message)
+
+    def init(self, info):
+        try:
+            self.model = info.object
+
+            # The toolbars need a reference to the handler (i.e. this class) so
+            # they can communicate button-presses.
+            for toolbar in self.trait_names(toolbar=True):
+                getattr(self, toolbar).install(self, info)
+
+            # If we want to spool physiology, launch the physiology window as
+            # well.  It should appear in the second monitor.  The parent of this
+            # window should be the current window (info.ui.control) that way
+            # both windows get closed when the app exits.
+            if self.model.spool_physiology:
+                data_node = info.object.data_node
+                node = get_or_append_node(data_node, 'physiology')
+                data = PhysiologyData(store_node=node)
+                experiment = PhysiologyExperiment(data=data, parent=info.object)
+                handler = PhysiologyController(process=self.process,
+                                               parent=self, state='client')
+                experiment.edit_traits(handler=handler, parent=None)
+                self.physiology_handler = handler
+
+            # Create a system tray for notification messages.  Using popups do
+            # not seem to work very well.  Either the popups are modal (in which
+            # case they block the program from continuing to run) or they
+            # dissappear below the main window.
+
+            # HACK ALERT! This is a buried import to ensure that I can still run
+            # my analysis code.
+            # Enthought supports both the PySide and Qt4 backend.  PySide is
+            # essentially a rewrite of PyQt4.  These backends are not compatible
+            # with each other, so we need to be sure to import the backend that
+            # Enthought has decided to use.
+            from enthought.qt import QtGui
+
+            #self.system_tray = QtGui.QSystemTrayIcon(icon, info.ui.control)
+            icon_path = path.join(path.dirname(__file__), 'psi_uppercase.svg')
+            icon = QtGui.QIcon(icon_path)
+            self.system_tray = QtGui.QSystemTrayIcon()
+            self.system_tray.setIcon(icon)
+            self.system_tray.setVisible(True)
+        except Exception, e:
+            log.exception(e)
+            self.state = 'disconnected'
+            error(info.ui.control, str(e))
+
+    def close(self, info, is_ok):
+        '''
+        Prevent user from closing window while an experiment is running since
+        data is not saved to file until the stop button is pressed.
+        '''
+        # We can abort a close event by returning False.  If an experiment
+        # is currently running, confirm that the user really did want to close
+        # the window.  If no experiment is running, then it's OK since the user
+        # can always restart the experiment.
+        close = True
+        if self.state not in ('disconnected', 'halted', 'complete'):
+            mesg = 'Experiment is still running.  Are you sure you want to exit?'
+            # The function confirm returns an integer that represents the
+            # response that the user requested.  YES is a constant (also
+            # imported from the same module as confirm) corresponding to the
+            # return value of confirm when the user presses the "yes" button on
+            # the dialog.  If any other button (e.g. "no", "abort", etc.) is
+            # pressed, the return value will be something other than YES and we
+            # will assume that the user has requested not to quit the
+            # experiment.
+            if confirm(info.ui.control, mesg) != YES:
+                close = False
+            else:
+                self.stop(info)
+        
+        if close:
+            pass
+            #if self.physiology_handler is not None:
+                #print 'attemting to close handler'
+                #self.physiology_handler.close(info, True, True)
+        return close
+
+    def start(self, info=None):
+        '''
+        Handles starting an experiment
+
+        Subclasses must implement `start_experiment`
+        '''
+        try:
+            node = info.object.data_node
+
+            # Get the current revision of the program code so that we can
+            # properly determine the version used to run the code.  I'm not sure
+            # what happens if Hg is not installed on the computer.  However, we
+            # currently don't have to deal with that use-case.
+            dir = path.abspath(path.dirname(__file__))
+            rev_id = subprocess.check_output('hg id --cwd {}'.format(dir))
+            node._v_attrs['neurobehavior_revision'] = rev_id
+
+            # This will actually store a pickled copy of the calibration data
+            # that can *only* be recovered with Python (and a copy of the
+            # Neurobehavior module)
+            node._v_attrs['cal_1'] = self.cal_primary
+            node._v_attrs['cal_2'] = self.cal_secondary
+
+            # setup_experiment should load the necessary circuits and initialize
+            # the buffers. This data is required before the hardware process is
+            # launched since the shared memory, locks and pipelines must be
+            # created.
+            self.setup_experiment(info)
+
+            # Start the harware process
+            self.process.start()
+
+            # Sorta a hack
+            if self.model.spool_physiology:
+                self.physiology_handler.start()
+
+            # Now that the process is started, we can configure the circuit
+            # (e.g. read/write to tags) and gather the information we need to
+            # run the experiment.
+            self.initialize_context()
+            self.start_experiment(info)
+
+            # Save the start time in the model
+            self.model.start_time = datetime.now()
+            self.timer = Timer(100, self.run_tasks)
+        except Exception, e:
+            if self.state != 'halted':
+                self.stop_experiment(info)
+            log.exception(e)
+            mesg = '''
+            Unable to start the experiment due to an error.  Please correct the
+            error condition and attempt to restart the experiment.  Note that
+            you may have to shut down and start the program again.
+            '''
+            import textwrap
+            mesg = textwrap.dedent(mesg).strip().replace('\n', ' ')
+            mesg += '\n\nError message: ' + str(e)
+            error(self.info.ui.control, mesg, title='Error starting experiment')
+
+    def stop(self, info=None):
+        try:
+            self.timer.stop()
+            self.process.stop()
+            self.pending_changes = False
+        except Exception, e:
+            log.exception(e)
+            error(self.info.ui.control, str(e))
+        try:
+            self.stop_experiment(info)
+            self.model.stop_time = datetime.now()
+            info.ui.view.close_result = True
+            self.state = 'complete'
+        except Exception, e:
+            log.exception(e)
+            error(self.info.ui.control, str(e))
+        finally:
+            # Always attempt to save, no matter what!
+            add_or_update_object_node(self.model, self.model.exp_node)
+            
+    def run_tasks(self):
+        for task, frequency in self.tasks:
+            if frequency == 1 or not (self.tick_count % frequency):
+                try:
+                    task()
+                except Exception, e:
+                    # Display an error message to the user
+                    log.exception(e)
+                    self.handle_error(e)
+        self.tick_count += 1
+
+    ############################################################################
+    # Method stubs to be implemented
+    ############################################################################
+    
+    def resume(self, info=None):
+        raise NotImplementedError
+
+    def pause(self, info=None):
+        raise NotImplementedError
+
+    def remind(self, info=None):
+        raise NotImplementedError
+
+    def initialize_experiment(self, info=None):
+        raise NotImplementedError
+
+    def start_experiment(self, info=None):
+        '''
+        Called when the experiment is started.  Initialize the equipment and
+        buffers here.  Be sure to call init_current from this method at the
+        appropriate point.
+        '''
+        raise NotImplementedError
+
+    def stop_experiment(self, info=None):
+        '''
+        Called when the experiment is stopped. This can normally be (safely)
+        left unimplemented.
+        '''
+        pass
+
+    def get_ts(self):
+        '''
+        Return the current timestamp. Should be a value that we can reference
+        against the rest of the data we are collecting in the experiment.
+        '''
+        raise NotImplementedError
+
+    def set_expected_speaker_range(self, value):
+        self._update_attenuators()
+
+    def set_fixed_attenuation(self, value):
+        self._update_attenuators()
+
+    def set_speaker_equalize(self, value):
+        self.output_primary.equalize = value
+        self.output_secondary.equalize = value
+
+    def _update_attenuators(self):
+        if self.get_current_value('fixed_attenuation'):
+            ranges = self.get_current_value('expected_speaker_range')
+            ranges = [(s.frequency, s.max_level) for s in ranges]
+            att1 = self.cal_primary.get_best_attenuation(ranges)
+            att2 = self.cal_secondary.get_best_attenuation(ranges)
+            log.debug('Best attenuations are %.2f and %.2f', att1, att2)
+            self.set_attenuations(att1, att2, False)
+            self.output_primary.fixed_attenuation = True
+            self.output_secondary.fixed_attenuation = True
+        else:
+            self.output_primary.fixed_attenuation = False
+            self.output_secondary.fixed_attenuation = False
+
+    def log_trial(self, **kwargs):
+        for key, value in self.context_log.items():
+            if value:
+                kwargs[key] = self.current_context[key]
+        self.model.data.log_trial(**kwargs)
+
+    def log_event(self, name, message, ts=None):
+        if ts is None:
+            ts = self.get_ts()
+        self.model.data.log_event(ts, name, message)
+        log.debug("EVENT: %d, %s, %r", ts, name, message)
+
+    # Simplest way to load/save paradigms is via Python's pickle module which
+    # persists the object data to a binary file on disk.  Note that this file
+    # format is specific to Python's pickle module and will not be
+    # human-readable (or Matlab readable unless you want to write the
+    # appropriate converter).
+
+    def load_paradigm(self, info):
+        try:
+            PARADIGM_ROOT = get_config('PARADIGM_ROOT')
+            PARADIGM_WILDCARD = get_config('PARADIGM_WILDCARD')
+            instance = load_instance(PARADIGM_ROOT, PARADIGM_WILDCARD)
+            print instance
+            if instance is not None:
+                self.model.paradigm.copy_traits(instance)
+        except AttributeError, e:
+            log.exception(e)
+            mesg = '''
+            Unable to load paradigm.  This can be due to 1) the
+            paradigm saved in the file being incompatible with the version
+            currently running or 2) the paradigm was saved with an older version
+            of Python's pickle module.'''
+            import textwrap
+            mesg = textwrap.dedent(mesg).replace('\n', ' ').strip()
+            error(self.info.ui.control, mesg)
+
+    def saveas_paradigm(self, info):
+        PARADIGM_ROOT = get_config('PARADIGM_ROOT')
+        PARADIGM_WILDCARD = get_config('PARADIGM_WILDCARD')
+        dump_instance(self.model.paradigm, PARADIGM_ROOT, PARADIGM_WILDCARD)
+
+    def load_calibration(self, info):
+        directory = get_config('CAL_ROOT')
+        fd = FileDialog(action='open', default_directory=directory)
+        if fd.open() == OK and fd.path <> '':
+            print fd.path
+
+    calibration_window = Any
+
+    def show_calibration(self, info):
+        # TODO: add logic to bring calibration window back to front if the user
+        # calls this function again rather than generating a second popup
+        if self.calibration_window is None:
+            from calibration_plot import CalibrationPlot
+            calibrations = [self.cal_primary, self.cal_secondary]
+            self.calibration_window = CalibrationPlot(calibrations=calibrations)
+        self.calibration_window.edit_traits()
+
+    def show_signal(self, info):
+        pass
+
+    '''
+    APPLY/REVERT ATTRIBUTES AND LOGIC
+
+    If an experiment is running, we need to queue changes to most of the
+    settings in the GUI to ensure that the user has a chance to finish making
+    all the changes they desire before the new settings take effect.
+    
+    Supported metadata
+    ------------------
+    ignore
+        Do not monitor the trait for changes
+    immediate
+        Apply the changes immediately (i.e. do not queue the changes)
+        
+    Handling changes to a parameter
+    -------------------------------
+    When a parameter is modified via the GUI, the controller needs to know how
+    to handle this change.  For example, changing the pump rate or reward volume
+    requires sending a command to the pump via the serial port.
+    
+    When a change to a parameter is applied, the class instance the parameter
+    belongs to is checked to see if it has a method, "set_parameter_name",
+    defined. If not, the controller checks to see if it has the method defined
+    on itself.
+    
+    The function must have the following signature set_parameter_name(self, value)
+    '''
+    trigger_requested = Bool(True)
+
+    pending_changes = Bool(False)
+    shadow_paradigm = Any
+    pending_expressions = Dict
+    current_context = Dict
+    context_labels = Dict
+    context_log = Dict
+    old_context = Dict
+    context_updated = Event
+
+    # List of name, value, label tuples (used for displaying in the GUI)
+    current_context_list = List
+
+    @on_trait_change('model.paradigm.+container*.+context')
+    def handle_change(self, instance, name, old, new):
+        # When a paradigm value has changed while the experiment is running,
+        # indicate that changes are pending
+        if self.state == 'halted':
+            return
+
+        log.debug('Detected change to %s', name)
+        trait = instance.trait(name)
+        if trait.immediate:
+            print instance, name, old, new
+            self.set_current_value(name, new)
+        else:
+            self.pending_changes = True
+
+    def invalidate_context(self):
+        '''
+        Invalidate the current context.  This forces the program to reevaluate
+        any values that may have changed.
+        '''
+        # Once the context has been invalidated, we need to reevaluate all
+        # expressions so we add the current expressions to the pending
+        # expressions "stack".
+        log.debug('Invalidating context')
+        self.old_context = self.current_context.copy()
+        self.current_context = self.model.data.trait_get(context=True)
+        self.pending_expressions = self.shadow_paradigm.trait_get(context=True)
+
+    def apply(self, info=None):
+        log.debug('Applying requested changes')
+        try:
+            # First, we do a quick check to ensure the validity of the
+            # expressiosn the user entered by evaluating them.  If the
+            # evaluation passes, we will make the assumption that the
+            # expressiosn are valid as entered.  However, this will *not* catch
+            # all edge cases or situations where actually applying the change
+            # causes an error.
+            pending_expressions = self.model.paradigm.trait_get(context=True)
+            current_context = self.model.data.trait_get(context=True)
+            evaluate_expressions(pending_expressions, current_context)
+
+            # If we've made it this far, then let's go ahead and copy the
+            # changes over.  We'll apply them as well if a trial is not
+            # currently running.
+            self.shadow_paradigm.copy_traits(self.model.paradigm)
+            self.pending_changes = False
+            self.context_updated = True
+        except Exception, e:
+            # A problem occured when attempting to apply the context. 
+            # the changes and notify the user.  Hopefully we never reach this
+            # point.
+            log.exception(e)
+            mesg = '''
+            Unable to apply your requested changes due to an error.  No changes
+            have been made. Please review the changes you have requested to
+            ensure that they are indeed valid.'''
+            import textwrap
+            mesg = textwrap.dedent(mesg).strip().replace('\n', ' ')
+            mesg += '\n\nError message: ' + str(e)
+            error(info.ui.control, message=mesg, title='Error applying changes')
+
+    def revert(self, info=None):
+        '''
+        Revert GUI fields to original values
+        '''
+        log.debug('Reverting requested changes')
+        #self.model.paradigm = self.shadow_paradigm.clone_traits()
+        self.model.paradigm.copy_traits(self.shadow_paradigm)
+        self.pending_changes = False
+
+    def value_changed(self, name): 
+        new_value = self.get_current_value(name)
+        old_value = self.old_context.get(name, None)
+        return new_value != old_value
+
+    def get_current_value(self, name):
+        '''
+        Get the current value of a context variable.  If the context variable
+        has not been evaluated yet, compute its value from the
+        pending_expressions stack.  Additional context variables may be
+        evaluated as needed.
+        '''
+        try:
+            return self.current_context[name]
+        except:
+            evaluate_value(name, self.pending_expressions, self.current_context)
+            return self.current_context[name]
+
+    def set_current_value(self, name, value):
+        self.current_context[name] = value
+
+    def evaluate_pending_expressions(self, extra_context=None):
+        '''
+        Evaluate all pending expressions and store results in current_context.
+
+        If extra_content is provided, it will be included in the local
+        namespace. If extra_content defines the value of a parameter also
+        present in pending_expressions, the value stored in extra_context takes
+        precedence.
+        '''
+        log.debug('Evaluating pending expressions')
+        if extra_context is not None:
+            self.current_context.update(extra_context)
+        self.current_context.update(self.model.data.trait_get(context=True))
+        evaluate_expressions(self.pending_expressions, self.current_context)
+
+    @on_trait_change('current_context_items')
+    def _apply_context_changes(self, event):
+        '''
+        Automatically apply changes as expressions are evaluated and their
+        result added to the context
+        '''
+        names = event.added.keys()
+        names.extend(event.changed.keys())
+        for name in names:
+            old_value = self.old_context.get(name, None)
+            new_value = self.current_context.get(name)
+            if old_value != new_value:
+                mesg = 'changed {} from {} to {}'
+                log.debug(mesg.format(name, old_value, new_value))
+
+                # I used to have this in a try/except block (i.e. using the
+                # Python idiom of "it's better to ask for forgiveness than 
+                # permission).  However, it quickly became apparent that this
+                # was masking Exceptions that may be raised in the body of the
+                # setter functions.  We should let these exceptions bubble to
+                # the surface so the user has more information about what
+                # happened.
+                setter = 'set_{}'.format(name)
+                if hasattr(self, setter):
+                    getattr(self, setter)(new_value)
+                    log.debug('setting %s', name)
+                else:
+                    log.debug('no setter for %s', name)
+
+    @on_trait_change('current_context_items')
+    def _update_current_context_list(self):
+        context = []
+        for name, value in self.current_context.items():
+            label = self.context_labels.get(name, '')
+            changed = not self.old_context.get(name, None) == value
+            log = self.context_log[name]
+            if type(value) in ((type([]), type(()))):
+                str_value = ', '.join('{}'.format(v) for v in value)
+                str_value = '[{}]'.format(str_value)
+            else:
+                str_value = '{}'.format(value)
+            context.append((name, str_value, label, log, changed))
+        self.current_context_list = sorted(context)
+        
+    def initialize_context(self):
+        for instance in (self.model.data, self.model.paradigm):
+            for name, trait in instance.traits(context=True).items():
+                self.context_labels[name] = trait.label
+                self.context_log[name] = trait.log
+        # TODO: this is sort of a "hack" to ensure that the appropriate data for
+        # the trial type is included
+        self.context_labels['ttype'] = 'Trial type'
+        self.context_log['ttype'] = True
+        self.shadow_paradigm = self.model.paradigm.clone_traits()
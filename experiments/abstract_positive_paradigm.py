from abstract_experiment_paradigm import AbstractExperimentParadigm

from cns import choice
from enthought.traits.api import Instance, Float, DelegatesTo, Int, Float, \
        CBool, Enum, List, Tuple, HasTraits, Trait, on_trait_change, Range, \
        Property
from enthought.traits.ui.api import View, spring, VGroup, Item, \
    InstanceEditor, Include, EnumEditor, Tabbed
from cns.traits.ui.api import ListAsStringEditor

from pump_paradigm_mixin import PumpParadigmMixin
from signals import signal_options

from enthought.traits.ui.table_column import ObjectColumn
from enthought.traits.ui.api import TableEditor, TextEditor

<<<<<<< HEAD
from trial_setting import TrialSetting, trial_setting_editor
=======
class TrialSetting(HasTraits):

    parameter = Float(1.0, store='attribute')

    def __cmp__(self, other):
        return cmp(self.parameter, other.parameter)

    def __str__(self):
        return "{0}".format(self.parameter)

table_editor = TableEditor(
        editable=True,
        deletable=True,
        show_toolbar=True,
        row_factory=TrialSetting,
        columns=[
            ObjectColumn(name='parameter', label='Parameter', width=75),
            ]
        )
>>>>>>> 9c5fc227

from eval import ExpressionTrait

class AbstractPositiveParadigm(AbstractExperimentParadigm, PumpParadigmMixin):

    parameters = List(Instance(TrialSetting), [], store='child', init=True)

    def _parameters_default(self):
        return [TrialSetting()]

    parameter_order = Trait('shuffled set', choice.options, store='attribute',
                            init=True)
    nogo_parameter  = Float(store='attribute', init=True)

<<<<<<< HEAD
    reward_duration = Float(1.0, store='attribute', ignore=True, 
                            label='Reward duration (s)')
    pump_rate       = Float(1.5, store='attribute', init=True, 
                            label='Pump rate (ml/min)')
    reward_volume   = Float(25, store='attribute', init=True, 
                            label=u'Reward volume (ul)')
=======
    reward_duration = ExpressionTrait(1.0, store='attribute', ignore=True)
    reward_duration = ExpressionTrait(1.0, store='attribute', ignore=True)
    pump_rate       = ExpressionTrait(1.5, store='attribute', init=True)
    reward_volume   = ExpressionTrait(25, store='attribute', init=True)
>>>>>>> 9c5fc227

    def _reward_duration_changed(self, value):
        # ul = ml/m * (s/60) * 1000 ul/ml
        self.reward_volume = self.pump_rate * (value/60.0) * 1e3

    def _reward_volume_changed(self, value):
        # s = (1e-3 ml/ul / (ml/m)) * 60 s/m
        self.reward_duration = value*1e-3/self.pump_rate*60

    def _pump_rate_changed(self, value):
        # ul = ml/m * (m/60s) * 1000 ul/ml
        # s = ul / (ml/m * 1000 ul/ml) * 60s/m
        #self.reward_volume = value * (self.reward_duration/60.0) * 1e3
        self.reward_duration = self.reward_volume / (value*1e3) * 60.0

    nogo = ExpressionTrait('randint(2, 5)')

    # Needs to be CBool because Pytables returns numpy.bool_ type which gets
    # rejected by Bool trait
    repeat_FA = CBool(store='attribute', init=True)

<<<<<<< HEAD
    signal_offset_delay = Float(0.5, store='attribute', init=True,
                                label='Signal offset delay (s)')
    intertrial_duration = Float(0.5, store='attribute', init=True,
                                label='Minimum intertrial duration (s)')

    reaction_window_delay = Float(0, store='attribute', init=True)
    reaction_window_duration = Float(1.5, store='attribute', init=True)
=======
    signal_offset_delay = ExpressionTrait(0.5, store='attribute', init=True)
    intertrial_duration = ExpressionTrait(0.5, store='attribute', init=True)
    reaction_window_delay = ExpressionTrait(0, store='attribute', init=True)
    reaction_window_duration = ExpressionTrait(1.5, store='attribute', init=True)
>>>>>>> 9c5fc227

    response_window_duration = ExpressionTrait(3, store='attribute', init=True)

    timeout_trigger  = Enum('FA only', 'Anytime', store='attribute', init=True)
<<<<<<< HEAD
    timeout_duration = Float(5, store='attribute', init=True)
    timeout_grace_period = Float(2.5, store='attribute', init=True)
    fa_puff_duration = Float(0.2, store='attribute', init=True, 
                             label='FA puff duration (s)')
=======
    timeout_duration = ExpressionTrait(5, store='attribute', init=True)
    timeout_grace_period = ExpressionTrait(2.5, store='attribute', init=True)
>>>>>>> 9c5fc227

    poke_duration = ExpressionTrait('uniform(0.1, 0.5)', store='attribute',
            init=True)

    parameter_view = VGroup(
            Item('nogo_parameter'),
            VGroup(Item('parameter_order', label='Order')),
            Item('parameters', editor=trial_setting_editor,
                 show_label=False),
            label='Trial Sequence',
            show_border=True,
            )

    traits_view = View(
            Tabbed(
                Include('parameter_view'),
                Include('signal_group'),
                VGroup(
                    Item('nogo', label='NOGO'),
                    Item('repeat_FA', label='Add a NOGO if false alarm?'),
                    label='Trial',
                    ),
                VGroup(
                    'signal_offset_delay',
                    'intertrial_duration',
                    Item('reaction_window_delay',
                         label='Reaction window delay (s)'),
                    Item('reaction_window_duration',
                         label='Reaction window (s)'),
                    Item('response_window_duration',
                         label='Response window (s)'),
                    Item('timeout_trigger',
                         label='TO mode'),
                    Item('timeout_duration',
                         label='TO minimum duration (s)'),
<<<<<<< HEAD
                    'fa_puff_duration',
                    #Item('timeout_grace_period', 
                    #     label='TO grace period (s)'),
                    Item('poke_duration_lb', label='Min poke duration (s)'),
                    Item('poke_duration_ub', label='Max poke duration (s)'),
=======
                    Item('timeout_grace_period', 
                         label='TO grace period (s)'),
                    Item('poke_duration', label='Poke duration (s)'),
>>>>>>> 9c5fc227
                    label='Timing',
                    ),
                VGroup(
                    'pump_rate',
                    'reward_volume',
                    Item('reward_duration', style='readonly'),
                    label='Reward',
                    ),
                ),
            resizable=True,
            title='Positive paradigm editor',
            width=100,
            )

if __name__ == '__main__':
    AbstractPositiveParadigm().configure_traits()
<|MERGE_RESOLUTION|>--- conflicted
+++ resolved
@@ -1,176 +1,127 @@
-from abstract_experiment_paradigm import AbstractExperimentParadigm
-
-from cns import choice
-from enthought.traits.api import Instance, Float, DelegatesTo, Int, Float, \
-        CBool, Enum, List, Tuple, HasTraits, Trait, on_trait_change, Range, \
-        Property
-from enthought.traits.ui.api import View, spring, VGroup, Item, \
-    InstanceEditor, Include, EnumEditor, Tabbed
-from cns.traits.ui.api import ListAsStringEditor
-
-from pump_paradigm_mixin import PumpParadigmMixin
-from signals import signal_options
-
-from enthought.traits.ui.table_column import ObjectColumn
-from enthought.traits.ui.api import TableEditor, TextEditor
-
-<<<<<<< HEAD
-from trial_setting import TrialSetting, trial_setting_editor
-=======
-class TrialSetting(HasTraits):
-
-    parameter = Float(1.0, store='attribute')
-
-    def __cmp__(self, other):
-        return cmp(self.parameter, other.parameter)
-
-    def __str__(self):
-        return "{0}".format(self.parameter)
-
-table_editor = TableEditor(
-        editable=True,
-        deletable=True,
-        show_toolbar=True,
-        row_factory=TrialSetting,
-        columns=[
-            ObjectColumn(name='parameter', label='Parameter', width=75),
-            ]
-        )
->>>>>>> 9c5fc227
-
-from eval import ExpressionTrait
-
-class AbstractPositiveParadigm(AbstractExperimentParadigm, PumpParadigmMixin):
-
-    parameters = List(Instance(TrialSetting), [], store='child', init=True)
-
-    def _parameters_default(self):
-        return [TrialSetting()]
-
-    parameter_order = Trait('shuffled set', choice.options, store='attribute',
-                            init=True)
-    nogo_parameter  = Float(store='attribute', init=True)
-
-<<<<<<< HEAD
-    reward_duration = Float(1.0, store='attribute', ignore=True, 
-                            label='Reward duration (s)')
-    pump_rate       = Float(1.5, store='attribute', init=True, 
-                            label='Pump rate (ml/min)')
-    reward_volume   = Float(25, store='attribute', init=True, 
-                            label=u'Reward volume (ul)')
-=======
-    reward_duration = ExpressionTrait(1.0, store='attribute', ignore=True)
-    reward_duration = ExpressionTrait(1.0, store='attribute', ignore=True)
-    pump_rate       = ExpressionTrait(1.5, store='attribute', init=True)
-    reward_volume   = ExpressionTrait(25, store='attribute', init=True)
->>>>>>> 9c5fc227
-
-    def _reward_duration_changed(self, value):
-        # ul = ml/m * (s/60) * 1000 ul/ml
-        self.reward_volume = self.pump_rate * (value/60.0) * 1e3
-
-    def _reward_volume_changed(self, value):
-        # s = (1e-3 ml/ul / (ml/m)) * 60 s/m
-        self.reward_duration = value*1e-3/self.pump_rate*60
-
-    def _pump_rate_changed(self, value):
-        # ul = ml/m * (m/60s) * 1000 ul/ml
-        # s = ul / (ml/m * 1000 ul/ml) * 60s/m
-        #self.reward_volume = value * (self.reward_duration/60.0) * 1e3
-        self.reward_duration = self.reward_volume / (value*1e3) * 60.0
-
-    nogo = ExpressionTrait('randint(2, 5)')
-
-    # Needs to be CBool because Pytables returns numpy.bool_ type which gets
-    # rejected by Bool trait
-    repeat_FA = CBool(store='attribute', init=True)
-
-<<<<<<< HEAD
-    signal_offset_delay = Float(0.5, store='attribute', init=True,
-                                label='Signal offset delay (s)')
-    intertrial_duration = Float(0.5, store='attribute', init=True,
-                                label='Minimum intertrial duration (s)')
-
-    reaction_window_delay = Float(0, store='attribute', init=True)
-    reaction_window_duration = Float(1.5, store='attribute', init=True)
-=======
-    signal_offset_delay = ExpressionTrait(0.5, store='attribute', init=True)
-    intertrial_duration = ExpressionTrait(0.5, store='attribute', init=True)
-    reaction_window_delay = ExpressionTrait(0, store='attribute', init=True)
-    reaction_window_duration = ExpressionTrait(1.5, store='attribute', init=True)
->>>>>>> 9c5fc227
-
-    response_window_duration = ExpressionTrait(3, store='attribute', init=True)
-
-    timeout_trigger  = Enum('FA only', 'Anytime', store='attribute', init=True)
-<<<<<<< HEAD
-    timeout_duration = Float(5, store='attribute', init=True)
-    timeout_grace_period = Float(2.5, store='attribute', init=True)
-    fa_puff_duration = Float(0.2, store='attribute', init=True, 
-                             label='FA puff duration (s)')
-=======
-    timeout_duration = ExpressionTrait(5, store='attribute', init=True)
-    timeout_grace_period = ExpressionTrait(2.5, store='attribute', init=True)
->>>>>>> 9c5fc227
-
-    poke_duration = ExpressionTrait('uniform(0.1, 0.5)', store='attribute',
-            init=True)
-
-    parameter_view = VGroup(
-            Item('nogo_parameter'),
-            VGroup(Item('parameter_order', label='Order')),
-            Item('parameters', editor=trial_setting_editor,
-                 show_label=False),
-            label='Trial Sequence',
-            show_border=True,
-            )
-
-    traits_view = View(
-            Tabbed(
-                Include('parameter_view'),
-                Include('signal_group'),
-                VGroup(
-                    Item('nogo', label='NOGO'),
-                    Item('repeat_FA', label='Add a NOGO if false alarm?'),
-                    label='Trial',
-                    ),
-                VGroup(
-                    'signal_offset_delay',
-                    'intertrial_duration',
-                    Item('reaction_window_delay',
-                         label='Reaction window delay (s)'),
-                    Item('reaction_window_duration',
-                         label='Reaction window (s)'),
-                    Item('response_window_duration',
-                         label='Response window (s)'),
-                    Item('timeout_trigger',
-                         label='TO mode'),
-                    Item('timeout_duration',
-                         label='TO minimum duration (s)'),
-<<<<<<< HEAD
-                    'fa_puff_duration',
-                    #Item('timeout_grace_period', 
-                    #     label='TO grace period (s)'),
-                    Item('poke_duration_lb', label='Min poke duration (s)'),
-                    Item('poke_duration_ub', label='Max poke duration (s)'),
-=======
-                    Item('timeout_grace_period', 
-                         label='TO grace period (s)'),
-                    Item('poke_duration', label='Poke duration (s)'),
->>>>>>> 9c5fc227
-                    label='Timing',
-                    ),
-                VGroup(
-                    'pump_rate',
-                    'reward_volume',
-                    Item('reward_duration', style='readonly'),
-                    label='Reward',
-                    ),
-                ),
-            resizable=True,
-            title='Positive paradigm editor',
-            width=100,
-            )
-
-if __name__ == '__main__':
-    AbstractPositiveParadigm().configure_traits()
+from abstract_experiment_paradigm import AbstractExperimentParadigm
+
+from cns import choice
+from enthought.traits.api import Instance, Float, DelegatesTo, Int, Float, \
+        CBool, Enum, List, Tuple, HasTraits, Trait, on_trait_change, Range, \
+        Property
+from enthought.traits.ui.api import View, spring, VGroup, Item, \
+    InstanceEditor, Include, EnumEditor, Tabbed
+from cns.traits.ui.api import ListAsStringEditor
+
+from pump_paradigm_mixin import PumpParadigmMixin
+from signals import signal_options
+
+from enthought.traits.ui.table_column import ObjectColumn
+from enthought.traits.ui.api import TableEditor, TextEditor
+
+from trial_setting import TrialSetting, trial_setting_editor
+
+from eval import ExpressionTrait
+
+class AbstractPositiveParadigm(AbstractExperimentParadigm, PumpParadigmMixin):
+
+    parameters = List(Instance(TrialSetting), [], store='child', init=True)
+
+    def _parameters_default(self):
+        return [TrialSetting()]
+
+    parameter_order = Trait('shuffled set', choice.options, store='attribute',
+                            init=True)
+    nogo_parameter  = Float(store='attribute', init=True)
+
+    reward_duration = ExpressionTrait(1.0, store='attribute', ignore=True)
+    reward_duration = ExpressionTrait(1.0, store='attribute', ignore=True)
+    pump_rate       = ExpressionTrait(1.5, store='attribute', init=True)
+    reward_volume   = ExpressionTrait(25, store='attribute', init=True)
+    reward_volume   = Float(25, store='attribute', init=True, 
+                            label=u'Reward volume (ul)')
+
+    def _reward_duration_changed(self, value):
+        # ul = ml/m * (s/60) * 1000 ul/ml
+        self.reward_volume = self.pump_rate * (value/60.0) * 1e3
+
+    def _reward_volume_changed(self, value):
+        # s = (1e-3 ml/ul / (ml/m)) * 60 s/m
+        self.reward_duration = value*1e-3/self.pump_rate*60
+
+    def _pump_rate_changed(self, value):
+        # ul = ml/m * (m/60s) * 1000 ul/ml
+        # s = ul / (ml/m * 1000 ul/ml) * 60s/m
+        #self.reward_volume = value * (self.reward_duration/60.0) * 1e3
+        self.reward_duration = self.reward_volume / (value*1e3) * 60.0
+
+    nogo = ExpressionTrait('randint(2, 5)')
+
+    # Needs to be CBool because Pytables returns numpy.bool_ type which gets
+    # rejected by Bool trait
+    repeat_FA = CBool(store='attribute', init=True)
+
+    signal_offset_delay = ExpressionTrait(0.5, store='attribute', init=True)
+    intertrial_duration = ExpressionTrait(0.5, store='attribute', init=True)
+    reaction_window_delay = ExpressionTrait(0, store='attribute', init=True)
+    reaction_window_duration = ExpressionTrait(1.5, store='attribute', init=True)
+
+
+    response_window_duration = ExpressionTrait(3, store='attribute', init=True)
+
+    timeout_trigger  = Enum('FA only', 'Anytime', store='attribute', init=True)
+    timeout_duration = ExpressionTrait(5, store='attribute', init=True)
+    timeout_grace_period = ExpressionTrait(2.5, store='attribute', init=True)
+    fa_puff_duration = Float(0.2, store='attribute', init=True, 
+                             label='FA puff duration (s)')
+
+    poke_duration = ExpressionTrait('uniform(0.1, 0.5)', store='attribute',
+            init=True)
+
+    parameter_view = VGroup(
+            Item('nogo_parameter'),
+            VGroup(Item('parameter_order', label='Order')),
+            Item('parameters', editor=trial_setting_editor,
+                 show_label=False),
+            label='Trial Sequence',
+            show_border=True,
+            )
+
+    traits_view = View(
+            Tabbed(
+                Include('parameter_view'),
+                Include('signal_group'),
+                VGroup(
+                    Item('nogo', label='NOGO'),
+                    Item('repeat_FA', label='Add a NOGO if false alarm?'),
+                    label='Trial',
+                    ),
+                VGroup(
+                    Item('signal_offset_delay',
+                         label='Signal offset delay (s)'),
+                    Item('intertrial_duration',
+                         label='Minimum intertrial duration (s)'),
+                    Item('reaction_window_delay',
+                         label='Reaction window delay (s)'),
+                    Item('reaction_window_duration',
+                         label='Reaction window (s)'),
+                    Item('response_window_duration',
+                         label='Response window (s)'),
+                    Item('timeout_trigger',
+                         label='TO mode'),
+                    Item('timeout_duration',
+                         label='TO minimum duration (s)'),
+                    'fa_puff_duration',
+                    #Item('timeout_grace_period', 
+                    Item('poke_duration', label='Poke duration (s)'),
+                    label='Timing',
+                    ),
+                VGroup(
+                    'pump_rate',
+                    'reward_volume',
+                    Item('reward_duration', style='readonly'),
+                    label='Reward',
+                    ),
+                ),
+            resizable=True,
+            title='Positive paradigm editor',
+            width=100,
+            )
+
+if __name__ == '__main__':
+    AbstractPositiveParadigm().configure_traits()
--- conflicted
+++ resolved
@@ -7,13 +7,8 @@
 
 import h5
 
-<<<<<<< HEAD
-from .util.binary_funcs import smooth_epochs
-
-def update_progress(i, n, mesg):
-=======
 def update_progress(i, n, mesg, progress_character='.'):
->>>>>>> 69b345e8
+
     '''
     Progress bar for use with the command line
     '''
